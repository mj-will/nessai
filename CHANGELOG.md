--- conflicted
+++ resolved
@@ -8,13 +8,12 @@
 ## [Unreleased]
 
 
-<<<<<<< HEAD
 ### Added
 
 - Add a constant volume mode to `FlowProposal`. In this mode the radius of the latent contour is fixed to the q'th quantile, which by default is `0.95`.
-=======
+
+
 ## [0.3.3] - 2021-11-04
->>>>>>> b21ac5d7
 
 ### Fixed
 
