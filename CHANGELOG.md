# Changelog

All notable changes to this project will be documented in this file.

The format is based on [Keep a Changelog](https://keepachangelog.com/en/1.0.0/),
and this project adheres to [Semantic Versioning](https://semver.org/spec/v2.0.0.html).

## [Unreleased]

### Added

- Added code to catch errors when calling `plot_live_points` when `gwpy` is installed.
- Added an example of using unbounded priors, `bilby_unbounded_priors.py`

### Changed

- Plotting logX vs logL now returns the figure is `filename=None`
- `NestedSampler.plot_state` now has the keyword argument `filename` and the figure is only saved if it is specified.
- `nessai.model.Model` now inherits from `abc.ABC` and `log_prior` and `log_likelihood` are now `abstractmethods`. This prevents the class from being used without redefining those methods.

### Fixed

- Fixed a bug when plotting the state plot from a saved instance of the sampler where the sampling time was changed based on the current time.
- Fixed a bug when using `plot_trace`, `plot_1d_comparison` or `plot_live_points` with a single parameter
- Total sampling time is now correctly displayed when producing a state plot from a saved sampler.
<<<<<<< HEAD
- Fixed a bug when using unbounded priors related to `Model.verify_model`
=======
- Fix inversion-split with `RescaleToBounds`
>>>>>>> 560e0623


## [0.2.4] - 2021-03-08

This release includes a number of bug fixes, changes to make the `GWFlowProposal` consistent with `LegacyGWFlowProposal` and a number of new unit tests to improve test coverage.

### Added

- Add poolsize to `AnalyticProposal`
- Add a test for sampling with multiprocessing.
- Add a test for sampling with `AnalyticProposal` and `RejectionProposal`.
- Add a test for using the proposal methods with `n_pool`
- Add tests for reparameterisations.
- Add a test for comparing `GWFlowProposal` and `LegacyGWFlowProposal`.

### Changed

- Changed prime priors in `LegacyGWFlowProposal` to not update. This improves efficiency.
- Changes to the reparameterisations to the the proposal consistent with `LegacayGWFlowProposal`:
    - Use [-1, 1] when inversion is enabled but not applied
- Improved errors when reparameterisations are configured incorrectly.

### Fixed

- Fixed a bug with saving results when multiprocessing is enabled.
- Fixed a bug with `AnalyticProposal` introduced in the last release.
- Fixed a bug with resuming when using certain reparameterisations.


## [0.2.3] - 2021-02-24

Add support for Python >= 3.6 and other minor changes and bug fixes

### Added

- Badges for DOI and PyPI versions.
- Add support for Python >= 3.6.
- Improve doc-strings and tweak settings for doc-strings in the documentation.
- Add tests for plotting functions.
- Added sections to README and docs on citing `nessai`.

### Changed

- Remove `:=` operator to enable support for Python >= 3.6.
- Plotting functions are now more constent and all return the figure if `filename=None`.

### Fixed

- Fixed bug when plotting non-structured arrays with `plot_1d_comparison` and specifying `parameters`.
- Fixed bug where `plot_indices` failed if using an empty array but worked with an empty list.

### Removed

- Remove `plot_posterior` because functionality is include in `plot_live_points`.
- Remove `plot_likelihood_evaluations` because information is already contained in the state plot.
- Remove `plot_acceptance` as it is only by agumented proposel which is subject to change.
- Remove `plot_flow`.

## [0.2.2] - 2021-02-19

This release was added to trigger Zenodo for producing a DOI.

### Added

- Docs badge

## [0.2.1] - 2021-02-18

Minor repository related fixes. Core code remains unchanged.

### Added

- PyPI workflow to automatically release package to PyPI

### Fixed

- Fixed issue with README not rendering of PyPi

## [0.2.0] - 2021-02-18

First public release.

### Added

- Complete documentation
- Use `setup.cfg` and `pyproject.toml` for installing package
- `reparemeterisations` submodule for more specific reparameterisations
- `half_gaussian.py` example

### Changed

- Change to use `main` instead of `master`
- Default `GWFlowProposal` changed to used `reparameterisations`
- Split `proposal.py` into various submodules
- Minor updates to examples
- `max_threads` default changed to 1.

### Fixed

- Fix a bug where `maximum_uninformed` did not have the expected behaviour.

### Deprecated

- Original `GWFlowProposal` method renamed to `LegacyGWFlowProposal`. Will be removed in the next release.

[Unreleased]: https://github.com/mj-will/nessai/compare/v0.2.4...HEAD
[0.2.4]: https://github.com/mj-will/nessai/compare/v0.2.3...v0.2.4
[0.2.3]: https://github.com/mj-will/nessai/compare/v0.2.2...v0.2.3
[0.2.2]: https://github.com/mj-will/nessai/compare/v0.2.1...v0.2.2
[0.2.1]: https://github.com/mj-will/nessai/compare/v0.2.0...v0.2.1
[0.2.0]: https://github.com/mj-will/nessai/compare/v0.1.1...v0.2.0<|MERGE_RESOLUTION|>--- conflicted
+++ resolved
@@ -23,11 +23,8 @@
 - Fixed a bug when plotting the state plot from a saved instance of the sampler where the sampling time was changed based on the current time.
 - Fixed a bug when using `plot_trace`, `plot_1d_comparison` or `plot_live_points` with a single parameter
 - Total sampling time is now correctly displayed when producing a state plot from a saved sampler.
-<<<<<<< HEAD
 - Fixed a bug when using unbounded priors related to `Model.verify_model`
-=======
 - Fix inversion-split with `RescaleToBounds`
->>>>>>> 560e0623
 
 
 ## [0.2.4] - 2021-03-08
