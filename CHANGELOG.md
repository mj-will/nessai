# Changelog

All notable changes to this project will be documented in this file.

The format is based on [Keep a Changelog](https://keepachangelog.com/en/1.0.0/),
and this project adheres to [Semantic Versioning](https://semver.org/spec/v2.0.0.html).

## [Unreleased]

### Added

- Added code to catch errors when calling `plot_live_points` when `gwpy` is installed.
<<<<<<< HEAD
- Added tests for `_NSIntegralState`.
=======
- Add code coverage upload
- Added an example of using unbounded priors, `bilby_unbounded_priors.py`
- Added `Rescale` reparameterisation that just rescales by a constant and does not require prior bounds. Also add tests for this reparameterisation.
>>>>>>> 1db3214b

### Changed

- Plotting logX vs logL now returns the figure is `filename=None`
- `NestedSampler.plot_state` now has the keyword argument `filename` and the figure is only saved if it is specified.
<<<<<<< HEAD
- Changed name from `_NSintegralState` to `_NSIntegralState`.
=======
- `nessai.model.Model` now inherits from `abc.ABC` and `log_prior` and `log_likelihood` are now `abstractmethods`. This prevents the class from being used without redefining those methods.
>>>>>>> 1db3214b

### Fixed

- Fixed a bug when plotting the state plot from a saved instance of the sampler where the sampling time was changed based on the current time.
- Fixed a bug when using `plot_trace`, `plot_1d_comparison` or `plot_live_points` with a single parameter
- Total sampling time is now correctly displayed when producing a state plot from a saved sampler.
- Fixed a bug when using unbounded priors related to `Model.verify_model`
- Fix inversion-split with `RescaleToBounds`


## [0.2.4] - 2021-03-08

This release includes a number of bug fixes, changes to make the `GWFlowProposal` consistent with `LegacyGWFlowProposal` and a number of new unit tests to improve test coverage.

### Added

- Add poolsize to `AnalyticProposal`
- Add a test for sampling with multiprocessing.
- Add a test for sampling with `AnalyticProposal` and `RejectionProposal`.
- Add a test for using the proposal methods with `n_pool`
- Add tests for reparameterisations.
- Add a test for comparing `GWFlowProposal` and `LegacyGWFlowProposal`.

### Changed

- Changed prime priors in `LegacyGWFlowProposal` to not update. This improves efficiency.
- Changes to the reparameterisations to the the proposal consistent with `LegacayGWFlowProposal`:
    - Use [-1, 1] when inversion is enabled but not applied
- Improved errors when reparameterisations are configured incorrectly.

### Fixed

- Fixed a bug with saving results when multiprocessing is enabled.
- Fixed a bug with `AnalyticProposal` introduced in the last release.
- Fixed a bug with resuming when using certain reparameterisations.


## [0.2.3] - 2021-02-24

Add support for Python >= 3.6 and other minor changes and bug fixes

### Added

- Badges for DOI and PyPI versions.
- Add support for Python >= 3.6.
- Improve doc-strings and tweak settings for doc-strings in the documentation.
- Add tests for plotting functions.
- Added sections to README and docs on citing `nessai`.

### Changed

- Remove `:=` operator to enable support for Python >= 3.6.
- Plotting functions are now more constent and all return the figure if `filename=None`.

### Fixed

- Fixed bug when plotting non-structured arrays with `plot_1d_comparison` and specifying `parameters`.
- Fixed bug where `plot_indices` failed if using an empty array but worked with an empty list.

### Removed

- Remove `plot_posterior` because functionality is include in `plot_live_points`.
- Remove `plot_likelihood_evaluations` because information is already contained in the state plot.
- Remove `plot_acceptance` as it is only by agumented proposel which is subject to change.
- Remove `plot_flow`.

## [0.2.2] - 2021-02-19

This release was added to trigger Zenodo for producing a DOI.

### Added

- Docs badge

## [0.2.1] - 2021-02-18

Minor repository related fixes. Core code remains unchanged.

### Added

- PyPI workflow to automatically release package to PyPI

### Fixed

- Fixed issue with README not rendering of PyPi

## [0.2.0] - 2021-02-18

First public release.

### Added

- Complete documentation
- Use `setup.cfg` and `pyproject.toml` for installing package
- `reparemeterisations` submodule for more specific reparameterisations
- `half_gaussian.py` example

### Changed

- Change to use `main` instead of `master`
- Default `GWFlowProposal` changed to used `reparameterisations`
- Split `proposal.py` into various submodules
- Minor updates to examples
- `max_threads` default changed to 1.

### Fixed

- Fix a bug where `maximum_uninformed` did not have the expected behaviour.

### Deprecated

- Original `GWFlowProposal` method renamed to `LegacyGWFlowProposal`. Will be removed in the next release.

[Unreleased]: https://github.com/mj-will/nessai/compare/v0.2.4...HEAD
[0.2.4]: https://github.com/mj-will/nessai/compare/v0.2.3...v0.2.4
[0.2.3]: https://github.com/mj-will/nessai/compare/v0.2.2...v0.2.3
[0.2.2]: https://github.com/mj-will/nessai/compare/v0.2.1...v0.2.2
[0.2.1]: https://github.com/mj-will/nessai/compare/v0.2.0...v0.2.1
[0.2.0]: https://github.com/mj-will/nessai/compare/v0.1.1...v0.2.0<|MERGE_RESOLUTION|>--- conflicted
+++ resolved
@@ -10,23 +10,17 @@
 ### Added
 
 - Added code to catch errors when calling `plot_live_points` when `gwpy` is installed.
-<<<<<<< HEAD
 - Added tests for `_NSIntegralState`.
-=======
 - Add code coverage upload
 - Added an example of using unbounded priors, `bilby_unbounded_priors.py`
 - Added `Rescale` reparameterisation that just rescales by a constant and does not require prior bounds. Also add tests for this reparameterisation.
->>>>>>> 1db3214b
 
 ### Changed
 
 - Plotting logX vs logL now returns the figure is `filename=None`
 - `NestedSampler.plot_state` now has the keyword argument `filename` and the figure is only saved if it is specified.
-<<<<<<< HEAD
 - Changed name from `_NSintegralState` to `_NSIntegralState`.
-=======
 - `nessai.model.Model` now inherits from `abc.ABC` and `log_prior` and `log_likelihood` are now `abstractmethods`. This prevents the class from being used without redefining those methods.
->>>>>>> 1db3214b
 
 ### Fixed
 
