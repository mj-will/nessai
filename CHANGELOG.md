--- conflicted
+++ resolved
@@ -18,14 +18,11 @@
 - `nessai.gw.utils.DistanceConverter` now inherits from `abc.ABC` and `to_uniform_parameter` and `from_uniform_parameter` are both abstract methods.
 - `nessai.proposal.rejection.RejectionProposal` now inherits from `nessai.proposal.analytic.AnalyticProposal`. Functionality is the same but the code will be easier to maintain since this removes several methods that were identical.
 - `nessai.proposal.base.Proposal` now inherits from `abc.ABC` and `draw` is an abstract method.
-<<<<<<< HEAD
+- `noise_scale='adaptive'` option in `FlowModel` now correctly uses a standard deviation of 0.2 times the mean nearest neighbour separation as described in [Moss 2019](https://arxiv.org/abs/1903.10860). Note that this feature is disabled by default, so this does not change the default behaviour.
 - Refactor `nessai.utils` into a submodule.
 - Change behaviour of `determine_rescaled_bounds` so that `rescale_bounds` is ignored when `inversion=True`. This matches the behaviour in `RescaledToBounds` where when boundary inversion is enabled, values are rescaled to $[0, 1]$ and then if no inversion if applied, changed to $[-1, 1]$.
 - Tweaked `detect_edges` so that `both` is returned in cases where the lower and upper regions contain zero probability.
-=======
-- `noise_scale='adaptive'` option in `FlowModel` now correctly uses a standard deviation of 0.2 times the mean nearest neighbour separation as described in [Moss 2019](https://arxiv.org/abs/1903.10860). Note that this feature is disabled by default, so this does not change the default behaviour.
-
->>>>>>> a56fdbfd
+
 
 ### Fixed
 
