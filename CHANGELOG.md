--- conflicted
+++ resolved
@@ -7,20 +7,15 @@
 
 ## [Unreleased]
 
-<<<<<<< HEAD
 ### Added
 
 - Added an explicit check for one-dimensional models that raises a custom exception `OneDimensionalModelError`.
 - `RealNVP` and `NeuralSplineFlow` now raise an error if `features<=1`.
 
-
-### Changed
-
-- The dtype for tensors passed to the flow is now set using `torch.get_default_dtype()` rather than always using `float32`.
-- Incorrect values for `mask` in `nessai.flows.realnvp.RealNVP` now raise `ValueError` and improved the error messages returned by all the exceptions in the class.
-- Change scale of y-axis of the log-prior volume vs. log-likelihood plot from `symlog` to the default linear axis.
+### Changed
+
 - `Model.names` and `Model.bounds` are now properties by default and their setters include checks to verify the values provided are valid and raise errors if not.
-=======
+
 ### Fixed
 
 - Fixed a bug in `nessai.livepoint.dict_to_live_points` when passing a dictionary where the entries contained floats instead of objects with a length raised an error.
@@ -45,7 +40,6 @@
 
 - Fixed an issue where `nessai.reparameterisations.AnglePair` would silently break when the prior range for RA or azimuth was set to a range that wasn't [0, 2pi]. It now correctly handles both [0, 2pi] and [-pi, pi] and raises an error for any other ranges. ([#114](https://github.com/mj-will/nessai/pull/114))
 - Fixed various spelling mistakes throughtout the source code and documentation. ([#116](https://github.com/mj-will/nessai/pull/116))
->>>>>>> 5ba4d89c
 
 
 ## [0.3.1] Minor improvements and bug fixes - 2021-08-23
