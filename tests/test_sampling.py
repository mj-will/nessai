# -*- coding: utf-8 -*-
"""
Integration tests for running the sampler with different configurations.
"""
import os
import torch
import pytest
import numpy as np

from nessai.flowsampler import FlowSampler
from nessai.livepoint import numpy_array_to_live_points
from nessai.model import Model


torch.set_num_threads(1)


@pytest.mark.slow_integration_test
def test_sampling_with_rescale(model, flow_config, tmpdir):
    """
    Test sampling with rescaling. Checks that flow is trained.
    """
    output = str(tmpdir.mkdir('w_rescale'))
    fp = FlowSampler(model, output=output, resume=False, nlive=100, plot=False,
                     flow_config=flow_config, training_frequency=10,
                     maximum_uninformed=9, rescale_parameters=True,
                     seed=1234, max_iteration=11, poolsize=10, max_threads=1)
    fp.run()
    assert fp.ns.proposal.flow.weights_file is not None
    assert fp.ns.proposal.training_count == 1


@pytest.mark.slow_integration_test
def test_sampling_with_inversion(model, flow_config, tmpdir):
    """
    Test sampling with inversion. Checks that flow is trained.
    """
    output = str(tmpdir.mkdir('w_rescale'))
    fp = FlowSampler(model, output=output, resume=False, nlive=100, plot=False,
                     flow_config=flow_config, training_frequency=10,
                     maximum_uninformed=9, rescale_parameters=True,
                     seed=1234, max_iteration=11, poolsize=10, max_threads=1,
                     boundary_inversion=True, update_bounds=True)
    fp.run()
    assert fp.ns.proposal.boundary_inversion == ['x', 'y']
    assert fp.ns.proposal.flow.weights_file is not None
    assert fp.ns.proposal.training_count == 1


@pytest.mark.slow_integration_test
def test_sampling_without_rescale(model, flow_config, tmpdir):
    """
    Test sampling without rescaling. Checks that flow is trained.
    """
    output = str(tmpdir.mkdir('wo_rescale'))
    fp = FlowSampler(model, output=output, resume=False, nlive=100, plot=False,
                     flow_config=flow_config, training_frequency=10,
                     maximum_uninformed=9, rescale_parameters=False, seed=1234,
                     max_iteration=11, poolsize=10)
    fp.run()
    assert fp.ns.proposal.flow.weights_file is not None
    assert fp.ns.proposal.training_count == 1


@pytest.mark.slow_integration_test
def test_sampling_with_maf(model, flow_config, tmpdir):
    """
    Test sampling with MAF. Checks that flow is trained but does not
    check convergence.
    """
    flow_config['model_config']['ftype'] = 'maf'
    output = str(tmpdir.mkdir('maf'))
    fp = FlowSampler(model, output=output, resume=False, nlive=100, plot=False,
                     flow_config=flow_config, training_frequency=10,
                     maximum_uninformed=9, rescale_parameters=True,
                     seed=1234, max_iteration=11, poolsize=10)
    fp.run()
    assert fp.ns.proposal.flow.weights_file is not None
    assert fp.ns.proposal.training_count == 1


@pytest.mark.slow_integration_test
@pytest.mark.parametrize('analytic', [False, True])
def test_sampling_uninformed(model, flow_config, tmpdir, analytic):
    """
    Test running the sampler with the two uninformed proposal methods.
    """
    output = str(tmpdir.mkdir('uninformed'))
    fp = FlowSampler(model, output=output, resume=False, nlive=100, plot=False,
                     flow_config=flow_config, training_frequency=None,
                     maximum_uninformed=10, rescale_parameters=True,
                     seed=1234, max_iteration=11, poolsize=10,
                     analytic_proposal=analytic)
    fp.run()


@pytest.mark.slow_integration_test
def test_sampling_with_n_pool(model, flow_config, tmpdir):
    """
    Test running the sampler with multiprocessing.
    """
    output = str(tmpdir.mkdir('pool'))
    fp = FlowSampler(model, output=output, resume=False, nlive=100, plot=False,
                     flow_config=flow_config, training_frequency=10,
                     maximum_uninformed=9, rescale_parameters=True,
                     seed=1234, max_iteration=11, poolsize=10, max_threads=3,
                     n_pool=2)
    fp.run()
    assert fp.ns.proposal.flow.weights_file is not None
    assert fp.ns.proposal.training_count == 1
    assert os.path.exists(output + '/result.json')


@pytest.mark.slow_integration_test
def test_sampling_resume(model, flow_config, tmpdir):
    """
    Test resuming the sampler.
    """
    output = str(tmpdir.mkdir('resume'))
    fp = FlowSampler(model, output=output, resume=True, nlive=100, plot=False,
                     flow_config=flow_config, training_frequency=10,
                     maximum_uninformed=9, rescale_parameters=True,
                     seed=1234, max_iteration=11, poolsize=10)
    fp.run()
    assert os.path.exists(os.path.join(output, 'nested_sampler_resume.pkl'))

    fp = FlowSampler(model, output=output, resume=True,
                     flow_config=flow_config)
    assert fp.ns.iteration == 11
    fp.ns.max_iteration = 21
    fp.run()
    assert fp.ns.iteration == 21
    assert os.path.exists(
        os.path.join(output, 'nested_sampler_resume.pkl.old'))


@pytest.mark.slow_integration_test
def test_sampling_resume_no_max_uninformed(model, flow_config, tmpdir):
    """
    Test resuming the sampler when there is no maximum iteration for
    the uinformed sampling.

    This test makes sure the correct proposal is loaded after resuming
    and re-initialising the sampler.
    """
    output = str(tmpdir.mkdir('resume'))
    fp = FlowSampler(model, output=output, resume=True, nlive=100, plot=False,
                     flow_config=flow_config, training_frequency=10,
                     maximum_uninformed=9, rescale_parameters=True,
                     seed=1234, max_iteration=11, poolsize=10)
    fp.run()
    assert os.path.exists(os.path.join(output, 'nested_sampler_resume.pkl'))

    fp = FlowSampler(model, output=output, resume=True,
                     flow_config=flow_config)
    assert fp.ns.iteration == 11
    fp.ns.maximum_uninformed = np.inf
    fp.ns.initialise()
    assert fp.ns.proposal is fp.ns._flow_proposal
    fp.ns.max_iteration = 21
    fp.run()
    assert fp.ns.iteration == 21
    assert os.path.exists(
        os.path.join(output, 'nested_sampler_resume.pkl.old'))


@pytest.mark.slow_integration_test
def test_sampling_with_infinite_prior_bounds(tmpdir):
    """
    Make sure the sampler runs when sampling a parameter with infinite prior \
        bounds.
    """
    from scipy.stats import norm
    output = str(tmpdir.mkdir('infinite_bounds'))

    class TestModel(Model):

        names = ['x', 'y']
        bounds = {'x': [0, 1], 'y': [-np.inf, np.inf]}
        reparameterisations = {'x': 'default', 'y': None}

        def new_point(self, N=1):
            x = np.concatenate([
                np.random.rand(N, 1),
                np.random.randn(N, 1)
            ], axis=1)
            return numpy_array_to_live_points(x, self.names)

        def log_prior(self, x):
            log_p = np.log(self.in_bounds(x))
            log_p += norm.logpdf(x['y'])
            return log_p

        def log_likelihood(self, x):
            log_l = np.zeros(x.size)
            for n in self.names:
                log_l += norm.logpdf(x[n])
            return log_l

    fs = FlowSampler(
        TestModel(),
        output=output,
        nlive=500,
        plot=False,
        proposal_plots=False
    )
    fs.run(plot=False)
    assert fs.ns.condition <= 0.1


@pytest.mark.slow_integration_test
def test_constant_volume_mode(model, tmpdir):
    """Test sampling in constant volume mode"""
    output = str(tmpdir.mkdir('test'))
    fs = FlowSampler(
        model,
        output=output,
        nlive=500,
        plot=False,
        proposal_plots=False,
        constant_volume_mode=True
    )
    fs.run(plot=False)


@pytest.mark.slow_integration_test
<<<<<<< HEAD
def test_sampler_resume(model, tmp_path):
    """Test resuming the sampler"""
    output = tmp_path / "output"
    output.mkdir()
    fs = FlowSampler(
        model,
        output=output,
        nlive=100,
        plot=False,
    )
    fs.run(save=False, plot=False)

=======
def test_prior_sampling(model, tmpdir):
    """Test prior sampling"""
    output = str(tmpdir.mkdir('prior_sampling'))
>>>>>>> 75e78a71
    fs = FlowSampler(
        model,
        output=output,
        nlive=100,
        plot=False,
<<<<<<< HEAD
    )

    fs.run(save=False, plot=False)
=======
        prior_sampling=True,
    )
    fs.run(plot=False)

    assert len(fs.nested_samples) == 100
    assert np.isfinite(fs.logZ)
>>>>>>> 75e78a71
<|MERGE_RESOLUTION|>--- conflicted
+++ resolved
@@ -224,7 +224,23 @@
 
 
 @pytest.mark.slow_integration_test
-<<<<<<< HEAD
+def test_prior_sampling(model, tmpdir):
+    """Test prior sampling"""
+    output = str(tmpdir.mkdir('prior_sampling'))
+    fs = FlowSampler(
+        model,
+        output=output,
+        nlive=100,
+        plot=False,
+        prior_sampling=True,
+    )
+    fs.run(plot=False)
+
+    assert len(fs.nested_samples) == 100
+    assert np.isfinite(fs.logZ)
+   
+  
+pytest.mark.slow_integration_test
 def test_sampler_resume(model, tmp_path):
     """Test resuming the sampler"""
     output = tmp_path / "output"
@@ -237,25 +253,11 @@
     )
     fs.run(save=False, plot=False)
 
-=======
-def test_prior_sampling(model, tmpdir):
-    """Test prior sampling"""
-    output = str(tmpdir.mkdir('prior_sampling'))
->>>>>>> 75e78a71
     fs = FlowSampler(
         model,
         output=output,
         nlive=100,
         plot=False,
-<<<<<<< HEAD
-    )
-
-    fs.run(save=False, plot=False)
-=======
-        prior_sampling=True,
-    )
-    fs.run(plot=False)
-
-    assert len(fs.nested_samples) == 100
-    assert np.isfinite(fs.logZ)
->>>>>>> 75e78a71
+    )
+
+    fs.run(save=False, plot=False)