# -*- coding: utf-8 -*-
<<<<<<< HEAD
import pytest
import numpy as np

from nessai.posterior import (
    logsubexp,
    LogNegativeError
)


def test_logsubexp():
    """Test the values returned by logsubexp"""
    out = logsubexp(2, 1)
    np.testing.assert_almost_equal(out, np.log(np.exp(2) - np.exp(1)),
                                   decimal=12)


def test_logsubexp_negative():
    """
    Test behaviour of logsubexp for x < y
    """
    with pytest.raises(LogNegativeError):
        logsubexp(1, 2)
=======
"""
Test functions related to drawing posterior samples
"""
import numpy as np

from nessai.livepoint import numpy_array_to_live_points
from nessai.posterior import compute_weights, draw_posterior_samples


def test_compute_weights():
    """Test computing the weights for set of likleihood values"""
    log_l = np.random.randn(20)

    log_z, log_w = compute_weights(log_l, 10)

    assert len(log_w) == len(log_l)
    assert np.isfinite(log_z)


def test_draw_posterior_samples():
    """Test drawing posterior samples."""
    samples = numpy_array_to_live_points(np.random.randn(20, 1), ['x'])
    samples['logL'] = np.log(np.random.rand(20))
    p = draw_posterior_samples(samples, 10)
    assert np.isin(p, samples).all()
>>>>>>> 14acb852
<|MERGE_RESOLUTION|>--- conflicted
+++ resolved
@@ -1,28 +1,4 @@
 # -*- coding: utf-8 -*-
-<<<<<<< HEAD
-import pytest
-import numpy as np
-
-from nessai.posterior import (
-    logsubexp,
-    LogNegativeError
-)
-
-
-def test_logsubexp():
-    """Test the values returned by logsubexp"""
-    out = logsubexp(2, 1)
-    np.testing.assert_almost_equal(out, np.log(np.exp(2) - np.exp(1)),
-                                   decimal=12)
-
-
-def test_logsubexp_negative():
-    """
-    Test behaviour of logsubexp for x < y
-    """
-    with pytest.raises(LogNegativeError):
-        logsubexp(1, 2)
-=======
 """
 Test functions related to drawing posterior samples
 """
@@ -47,5 +23,4 @@
     samples = numpy_array_to_live_points(np.random.randn(20, 1), ['x'])
     samples['logL'] = np.log(np.random.rand(20))
     p = draw_posterior_samples(samples, 10)
-    assert np.isin(p, samples).all()
->>>>>>> 14acb852
+    assert np.isin(p, samples).all()