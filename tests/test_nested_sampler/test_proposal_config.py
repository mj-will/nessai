--- conflicted
+++ resolved
@@ -133,7 +133,6 @@
     assert 'Unknown' in str(excinfo.value)
 
 
-<<<<<<< HEAD
 def test_flow_class_not_subclass(sampler):
     """
     Test to check an error is raised in the class does not inherit from
@@ -144,7 +143,8 @@
     with pytest.raises(RuntimeError) as excinfo:
         NestedSampler.configure_flow_proposal(sampler, FakeProposal, {}, False)
     assert 'inherits' in str(excinfo.value)
-=======
+
+
 @pytest.mark.parametrize('val', [(0.1, 10), (0.8, 200)])
 def test_proposal_switch(sampler, val):
     """Test the method for switching proposals"""
@@ -175,5 +175,4 @@
     sampler.uninformed_acceptance_threshold = 0.1
     sampler.iteration = 10
     sampler.maximum_uninformed = 100
-    assert NestedSampler.check_proposal_switch(sampler) is False
->>>>>>> 76e4d89b
+    assert NestedSampler.check_proposal_switch(sampler) is False