# -*- coding: utf-8 -*-
"""
Augmented version of FlowProposal.
"""
import logging

import numpy as np
from scipy import stats
from scipy.special import logsumexp

<<<<<<< HEAD
from ..import config
from ..flowmodel import FlowModel
=======
>>>>>>> 3303fc2b
from .flowproposal import FlowProposal
from ..livepoint import numpy_array_to_live_points

logger = logging.getLogger(__name__)


class AugmentedFlowProposal(FlowProposal):
    """Version of FlowProposal that uses AugmentedFlows.

    Augmented normalising flows were proposed in: \
        https://arxiv.org/abs/2002.07101 and add auxiliary parameters to the
    inputs of the flow which are drawn from a Gaussian. This improves the
    flows' ability to learn multimodal distribution.

    Parameters
    ----------
    model : :obj:`nessai.model.Model`
        User defined model
    augment_dims : int
        Number of augment parameters to add to the inputs
    generate_augment : {'gaussian', 'zeroes', 'zeros'}, optional
        Method used when computing the radius of the latent contour.
    marginalise_augment : bool, optional
        Use the marginalised likelihood when performing rejection sampling.
        Adds significant computation cost.
    n_marg : int, optional
        Number of samples to use when approximating the marginalised
        likelihood.
    """

    def __init__(self, model, augment_dims=1, generate_augment='gaussian',
                 marginalise_augment=False, n_marg=50, **kwargs):
        super().__init__(model, **kwargs)
        self.augment_dims = augment_dims
        self.generate_augment = generate_augment
        self.marginalise_augment = marginalise_augment
        self.n_marg = n_marg

    def set_rescaling(self):
        """Configure the rescaling.

        Calls the method from the parent class first and then adds the
        auxiliary parameters.
        """
        super().set_rescaling()
        # Cannot use super().rescale because rescale is changed in
        # set rescaling.
        self._base_rescale = self.rescale
        self.rescale = self._augmented_rescale
        self.augment_names = [f'e_{i}' for i in range(self.augment_dims)]
        self.names += self.augment_names
        self.rescaled_names += self.augment_names
        logger.info(f'augmented x space parameters: {self.names}')
        logger.info(f'parameters to rescale {self.rescale_parameters}')
        logger.info(
            f'Augmented x prime space parameters: {self.rescaled_names}')

    def update_flow_config(self):
        """Update the flow configuration dictionary"""
        super().update_flow_config()
        m = np.ones(self.rescaled_dims)
        m[-self.augment_dims:] = -1
        if 'kwargs' not in self.flow_config['model_config'].keys():
            self.flow_config['model_config']['kwargs'] = {}
        self.flow_config['model_config']['kwargs']['mask'] = m

    def _augmented_rescale(self, x, generate_augment=None,
                           compute_radius=False, **kwargs):
        """Rescale with augment parameter.

        Parameters
        ----------
        x : array
            Structured array in X space with augment parameters in the
            fields.
        generate_augment : {None, 'gaussian', 'zeros', 'zeroes', False}, \
                optional
            Method used to generate the augmented parameters. If None Gaussian
            is used if compute_radius=False else attribute of the same name
            is used. If False no values are generated.
        compute_radius : bool, optional
            Boolean to indicate when rescale is being used for computing a
            radius.
        """
        x_prime, log_J = self._base_rescale(x, compute_radius=compute_radius,
                                            **kwargs)

        if generate_augment is None:
            if compute_radius:
                generate_augment = self.generate_augment
            else:
                generate_augment = 'gaussian'

        if generate_augment in ['zeros', 'zeroes']:
            for an in self.augment_names:
                x_prime[an] = np.zeros(x_prime.size)
        elif generate_augment == 'gaussian':
            for an in self.augment_names:
                x_prime[an] = np.random.randn(x_prime.size)
        else:
            raise RuntimeError('Unknown method for generating augment samples')

        return x_prime, log_J

    def augmented_prior(self, x):
        """
        Log Gaussian for augmented variables.

        If self.marginalise_augment is True, log_prior is 0.
        """
        log_p = 0.0
        if not self.marginalise_augment:
            for n in self.augment_names:
                log_p += stats.norm.logpdf(x[n])
        return log_p

    def log_prior(self, x):
        """
        Compute the prior probability in the non-prime space.
        """
        return super().log_prior(x) + self.augmented_prior(x)

    def x_prime_log_prior(self, x):
        """
        Compute prior probability in the prime space.
        """
        return super().x_prime_log_prior(x) + self.augmented_prior(x)

    def _marginalise_augment(self, x_prime):
        """Marginalise out the augmented features.

        Note that x_prime is not a structured array. See the original paper
        for the details
        """
        x_prime = np.repeat(x_prime, self.n_marg, axis=0)

        x_prime[:, -self.augment_dims:] = np.random.randn(
                x_prime.shape[0], self.augment_dims)

        _, log_prob = self.flow.forward_and_log_prob(x_prime)

        log_prob_e = np.sum(stats.norm.logpdf(
            x_prime[:, -self.augment_dims:]), axis=1)

        return -np.log(self.n_marg) + \
            logsumexp((log_prob - log_prob_e).reshape(-1, self.n_marg), axis=1)

    def backward_pass(self, z, rescale=True):
        """
        A backwards pass from the model (latent -> real)

        Parameters
        ----------
        z : array_like
            Structured array of points in the latent space
        rescale : bool, optional (True)
            Apply inverse rescaling function

        Returns
        -------
        x : array_like
            Samples in the latent space
        log_prob : array_like
            Log probabilities corresponding to each sample (including the
            Jacobian)
        """
        try:
            x, log_prob = self.flow.sample_and_log_prob(
                z=z, alt_dist=self.alt_dist)
        except AssertionError:
            return np.array([]), np.array([])

        if self.marginalise_augment:
            log_prob = self._marginalise_augment(x)

        valid = np.isfinite(log_prob)
        x, log_prob = x[valid], log_prob[valid]
        x = numpy_array_to_live_points(x.astype(config.DEFAULT_FLOAT_DTYPE),
                                       self.rescaled_names)
        # Apply rescaling in rescale=True
        if rescale:
            x, log_J = self.inverse_rescale(x)
            # Include Jacobian for the rescaling
            log_prob -= log_J
            x, log_prob = self.check_prior_bounds(x, log_prob)
        return x, log_prob<|MERGE_RESOLUTION|>--- conflicted
+++ resolved
@@ -8,12 +8,9 @@
 from scipy import stats
 from scipy.special import logsumexp
 
-<<<<<<< HEAD
+from .flowproposal import FlowProposal
+
 from ..import config
-from ..flowmodel import FlowModel
-=======
->>>>>>> 3303fc2b
-from .flowproposal import FlowProposal
 from ..livepoint import numpy_array_to_live_points
 
 logger = logging.getLogger(__name__)
