--- conflicted
+++ resolved
@@ -902,16 +902,6 @@
                 self._min = {n: np.min(x[n]) for n in self.model.names}
                 self._max = {n: np.max(x[n]) for n in self.model.names}
 
-<<<<<<< HEAD
-    def train_on_data(self, x_prime, output):
-        """
-        Function that takes live points converts to numpy array and calls
-        the train function. Live points should be in the X' (x prime) space.
-        """
-        x_prime_array = live_points_to_array(x_prime, self.flow_names)
-        self.flow.train(x_prime_array,
-                        output=output, plot=self._plot_training)
-=======
     def _plot_training_data(self, output):
         """Plot the training data and compare to the results"""
         z_training_data, _ = self.forward_pass(self.training_data,
@@ -980,7 +970,14 @@
                 labels=['live points', 'generated'],
                 filename=os.path.join(output, 'x_prime_comparison.png')
             )
->>>>>>> fce12e09
+
+    def train_on_data(self, x_prime, output, plot):
+        """
+        Function that takes live points converts to numpy array and calls
+        the train function. Live points should be in the X' (x prime) space.
+        """
+        x_prime_array = live_points_to_array(x_prime, self.flow_names)
+        self.flow.train(x_prime_array, output=output, plot=plot)
 
     def train(self, x, plot=True):
         """
@@ -1016,63 +1013,14 @@
 
         self.training_data_prime = x_prime.copy()
 
-<<<<<<< HEAD
-        if self.rescale_parameters and self._plot_training == 'all' and plot:
-            plot_live_points(x_prime, c='logL',
-                             filename=block_output + 'x_prime_samples.png')
-
-        self.train_on_data(self.training_data_prime, block_output)
-
-        if self._plot_training and plot:
-            z_training_data, _ = self.forward_pass(self.training_data,
-                                                   rescale=True)
-            z_gen, _ = self.flow.sample_latent_space(x.size)
-
-            fig = plt.figure()
-            plt.hist(np.sqrt(np.sum(z_training_data ** 2, axis=1)), 'auto')
-            plt.xlabel('Radius')
-            fig.savefig(block_output + 'radial_dist.png')
-            plt.close(fig)
-
-            plot_1d_comparison(z_training_data, z_gen,
-                               labels=['z_live_points', 'z_generated'],
-                               convert_to_live_points=True,
-                               filename=block_output + 'z_comparison.png')
-            x_prime_gen, log_prob = self.backward_pass(z_gen, rescale=False)
-            x_prime_gen['logL'] = log_prob
-            x_gen, log_J = self.inverse_rescale(x_prime_gen)
-            x_gen, log_J, x_prime_gen = \
-                self.check_prior_bounds(x_gen, log_J, x_prime_gen)
-            x_gen['logL'] += log_J
-            if self._plot_training == 'all':
-                plot_live_points(
-                    x_prime_gen,
-                    c='logL',
-                    filename=block_output + 'x_prime_generated.png'
-                    )
-            if self.rescale_parameters:
-                if self._plot_training == 'all':
-                    plot_live_points(x_gen, c='logL',
-                                     filename=block_output + 'x_generated.png')
-                plot_1d_comparison(
-                    x_prime, x_prime_gen, parameters=self.rescaled_names,
-                    labels=['live points', 'generated'],
-                    filename=block_output + 'x_prime_comparison.png')
-
-            plot_1d_comparison(x, x_gen, parameters=self.model.names,
-                               labels=['live points', 'generated'],
-                               filename=block_output + 'x_comparison.png')
-=======
-        # Convert to numpy array for training and remove likelihoods and priors
-        # Since the names of parameters may have changes, pull names from flows
-        x_prime_array = live_points_to_array(x_prime, self.rescaled_names)
-
-        self.flow.train(x_prime_array,
-                        output=block_output, plot=self._plot_training and plot)
+        self.train_on_data(
+            x_prime,
+            output=block_output,
+            plot=self._plot_training and plot
+        )
 
         if self._plot_training and plot:
             self._plot_training_data(block_output)
->>>>>>> fce12e09
 
         self.populated = False
         self.training_count += 1
@@ -1147,12 +1095,8 @@
 
         if x.ndim == 1:
             x = x[np.newaxis, :]
-<<<<<<< HEAD
         z, log_prob = self.flow.forward_and_log_prob(
             x, conditional=conditional)
-=======
-        z, log_prob = self.flow.forward_and_log_prob(x)
->>>>>>> fce12e09
 
         return z, log_prob + log_J
 
@@ -1392,15 +1336,12 @@
             plots with samples, these are often a fwe MB in size so
             proceed with caution!
         """
-<<<<<<< HEAD
-        self.worst_logL = worst_point['logL']
-=======
         if not self.initialised:
             raise RuntimeError(
                 'Proposal has not been initialised. '
                 'Try calling `initialise()` first.'
             )
->>>>>>> fce12e09
+        self.worst_logL = worst_point['logL']
         if r is not None:
             logger.info(f'Using user inputs for radius {r}')
             worst_q = None
@@ -1693,9 +1634,6 @@
         self.x = None
         self.populated = False
         self.populated_count = 0
-<<<<<<< HEAD
-        self.reset_reparmeterisation()
-=======
         self.population_acceptance = None
         self._poolsize_scale = 1.0
         self.r = None
@@ -1704,7 +1642,7 @@
         self.acceptance = []
         self.approx_acceptance = []
         self._edges = {k: None for k in self._edges.keys()}
->>>>>>> fce12e09
+        self.reset_reparmeterisation()
 
     def __getstate__(self):
         state = self.__dict__.copy()
