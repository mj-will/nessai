<<<<<<< HEAD
from .base import BaseFlow
from .base_nflows import NFlow
from .base_pyro import PyroFlow
=======
# -*- coding: utf-8 -*-
"""
Code related to the implementation of normalising flows and some complete
implementations.
"""
from .base import BaseFlow, NFlow
>>>>>>> 41688ce3
from .maf import MaskedAutoregressiveFlow
from .nsf import NeuralSplineFlow
from .realnvp import RealNVP
from .utils import configure_model, reset_weights, reset_permutations

__all__ = ["BaseFlow",
           "NFlow",
           "PyroFlow",
           "MaskedAutoregressiveFlow",
           "NeuralSplineFlow",
           "RealNVP",
           "configure_model",
           "reset_weights",
           "reset_permutations"]<|MERGE_RESOLUTION|>--- conflicted
+++ resolved
@@ -1,15 +1,11 @@
-<<<<<<< HEAD
-from .base import BaseFlow
-from .base_nflows import NFlow
-from .base_pyro import PyroFlow
-=======
 # -*- coding: utf-8 -*-
 """
 Code related to the implementation of normalising flows and some complete
 implementations.
 """
-from .base import BaseFlow, NFlow
->>>>>>> 41688ce3
+from .base import BaseFlow
+from .base_nflows import NFlow
+from .base_pyro import PyroFlow
 from .maf import MaskedAutoregressiveFlow
 from .nsf import NeuralSplineFlow
 from .realnvp import RealNVP
