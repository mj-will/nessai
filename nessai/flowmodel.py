# -*- coding: utf-8 -*-
"""
Object and functions to handle training the normalising flow.
"""
import copy
import json
import logging
import numpy as np
import os
import shutil
import torch
from torch.nn.utils import clip_grad_norm_

from .flows import setup_model, reset_weights, reset_permutations
from .plot import plot_loss
from .utils import FPJSONEncoder, compute_minimum_distances

logger = logging.getLogger(__name__)


def update_config(d):
    """
    Update the configuration dictionary to include the defaults.

    Notes
    -----
    The default configuration is::

        lr=0.001
        annealing=False
        batch_size=100
        val_size=0.1
        max_epochs=500
        patience=20
        noise_scale=0.0
        model_config=default_model

    where ``default model`` is::

        n_neurons=32
        n_blocks=4
        n_layers=2
        ftype='RealNVP'
        device_tag='cpu'
        kwargs={batch_norm_between_layers=True, linear_transform='lu'}

    The kwargs can contain any additional keyword arguments that are specific
    to the type of flow being used.

    Parameters
    ----------
    d : dict
        Dictionary with configuration

    Returns
    -------
    dict
        Dictionary with updated default configuration
    """
    default_model = dict(n_inputs=None, n_neurons=32, n_blocks=4, n_layers=2,
                         ftype='RealNVP', device_tag='cpu', flow=None,
                         kwargs=dict(batch_norm_between_layers=True,
                                     linear_transform='lu'))

    default = dict(lr=0.001,
                   annealing=False,
                   clip_grad_norm=5,
                   batch_size=100,
                   val_size=0.1,
                   max_epochs=500,
                   patience=20,
                   noise_scale=0.0)

    if d is None:
        default['model_config'] = default_model
    else:
        if not isinstance(d, dict):
            raise TypeError('Must pass a dictionary to update the default '
                            'trainer settings')
        else:
            default.update(d)
            default_model.update(d.get('model_config', {}))
            default['model_config'] = default_model

    return default


class FlowModel:
    """
    Object that contains the normalsing flows and handles training and data
    pre-processing.

    Does NOT use stuctured arrays for live points, \
            :obj:`~nessai.proposal.base.Proposal`
    object should act as the interface between structured used by the sampler
    and unstructured arrays of live points used for training.

    Parameters
    ----------
    config : dict, optional
        Configuration used for the normalising flow. If None, default values
        are used.
    output : str, optional
        Path for output, this includes weights files and the loss plot.
    """
    def __init__(self, config=None, output='./'):
        self.model = None
        self.initialised = False
        self.output = output
        self.setup_from_input_dict(config)
        self.weights_file = None

    def save_input(self, config, output_file=None):
        """
        Save the dictionary used as an inputs as a JSON file in the output
        directory.

        Parameters
        ----------
        config : dict
            Dictionary to save.
        ouput_file : str, optional
            File to save the config to.
        """
        config = copy.deepcopy(config)
        if output_file is None:
            output_file = self.output + "flow_config.json"
        for k, v in list(config.items()):
            if type(v) == np.ndarray:
                config[k] = np.array_str(config[k])
        for k, v in list(config['model_config'].items()):
            if type(v) == np.ndarray:
                config['model_config'][k] = \
                    np.array_str(config['model_config'][k])

        if 'flow' in config['model_config']:
            config['model_config']['flow'] = \
                str(config['model_config']['flow'])

        with open(output_file, "w") as f:
            json.dump(config, f, indent=4, cls=FPJSONEncoder)

    def setup_from_input_dict(self, config):
        """
        Setup the trainer from a dictionary, all keys in the dictionary are
        added as methods to the ocject. Input is automatically saved.

        Parameters
        ----------
        config : dict
            Dictionary with parameters that are used to update the defaults.
        """
        config = update_config(config)
        logger.debug(f'Flow configuration: {config}')
        for key, value in config.items():
            setattr(self, key, value)
        self.save_input(config)

    def update_mask(self):
        """Method to update the ask upon calling ``initialise``

        By default the mask is left unchanged.
        """
        pass

    def get_optimiser(self):
        """
        Get the optimiser and ensure it is always correctly intialised.

        Returns
        -------
        :obj:`torch.optim.Adam`
            Instance of the Adam optimiser from torch.optim
        """
        if self.model is None:
            raise RuntimeError('Cannot initialise optimiser before model')
        return torch.optim.Adam(self.model.parameters(),
                                lr=self.lr, weight_decay=1e-6)

    def initialise(self):
        """
        Initialise the model and optimiser.

        This includes:

            - Updating the model configuration
            - Initialising the normalising flow
            - Initialiseing the optimiser
        """
        self.update_mask()
        self.model, self.device = setup_model(self.model_config)
        self.optimiser = self.get_optimiser()
        self.initialised = True

    def prep_data(self, samples, val_size, batch_size):
        """
        Prep data and return dataloaders for training

        Parameters
        ----------
        samples : array_like
            Array of samples to split in to training and validation.
        val_size : float
            Float between 0 and 1 that defines the fraction of data used for
            validation.
        batch_size : int
            Batch size used when contructing dataloaders.

        Returns
        -------
        train_loader, val_loader : :obj:`torch.utils.data.Dataloader`
            Dataloaders with training and validaiton data
        """
        idx = np.random.permutation(samples.shape[0])
        samples = samples[idx]

        logger.debug("N input samples: {}".format(len(samples)))

        # setup data loading
        n = int((1 - val_size) * samples.shape[0])
        x_train, x_val = samples[:n], samples[n:]
        logger.debug(f'{x_train.shape} training samples')
        logger.debug(f'{x_val.shape} validation samples')

        if not type(batch_size) is int:
            if batch_size == 'all':
                batch_size = x_train.shape[0]
            else:
                raise RuntimeError(f'Unknown batch size: {batch_size}')
        train_tensor = \
            torch.from_numpy(x_train.astype(np.float32)).to(self.device)
        val_tensor = torch.from_numpy(x_val.astype(np.float32)).to(self.device)

        return train_tensor, val_tensor

    def _train(self, tensor, noise_scale=0.0):
        """
        Loop over the data and update the weights

        Parameters
        ----------
        loader : :obj:`torch.util.data.Dataloader`
            Dataloader with data to train on
        noise_scale : float, optional
            Scale of Gaussian noise added to data.

        Returns
        -------
        float
            Mean of training loss for each batch.
        """
        model = self.model
        model.train()
        train_loss = 0

        if hasattr(model, 'loss_function'):
            loss_fn = model.loss_function
        else:
            def loss_fn(data):
                return -model.log_prob(data).mean()

<<<<<<< HEAD
        n = 0
        for data in tensor.split(self.batch_size):
            data += noise_scale * torch.randn_like(data)
=======
        for idx, data in enumerate(loader):
            if noise_scale:
                data[0] += noise_scale * torch.randn_like(data[0])
            data = data[0].to(self.device)
>>>>>>> bc912a5b
            self.optimiser.zero_grad()
            loss = loss_fn(data)
            train_loss += loss.item()
            loss.backward()
            if self.clip_grad_norm:
                clip_grad_norm_(model.parameters(), self.clip_grad_norm)
            self.optimiser.step()
            n += 1

        if self.annealing:
            self.scheduler.step()

        return train_loss / n

    def _validate(self, tensor):
        """
        Loop over the data and get validation loss

        Parameters
        ----------
        loader : :obj:`torch.util.data.Dataloader`
            Dataloader with data to validate on

        Returns
        -------
        float
            Mean of training loss for each batch.
        """
        model = self.model
        model.eval()
        val_loss = 0

        if hasattr(model, 'loss_function'):
            loss_fn = model.loss_function
        else:
            def loss_fn(data):
                return -model.log_prob(data).mean()
        n = 0
        for data in tensor.split(self.batch_size):
            with torch.no_grad():
                val_loss += loss_fn(data).item()
            n += 1

        return val_loss / n

    def train(self, samples, max_epochs=None, patience=None, output=None,
              val_size=None, plot=True):
        """
        Train the flow on a set of samples.

        Allows for training parameters to specified instead of those
        given in initial config.

        Parameters
        ----------
        samples : ndarray
            Unstructured numpy array containing data to train on
        max_epochs : int, optional
            Maxinum number of epochs that is used instead of value
            in the configuration.
        patience : int, optional
            Patience in number of epochs that is used instead of value
            in the configuration.
        val_size : float, optional
           Fraction of the samples to use for validation
        output : str, optional
            Path to output directory that is used instead of the path
            specified when the object is initialised
        plot : bool, optional
            Boolean to enable or disable plotting the loss function
        """
        if not self.initialised:
            logger.info("Initialising")
            self.initialise()

        if output is None:
            output = self.output
        else:
            os.makedirs(output, exist_ok=True)

        if val_size is None:
            val_size = self.val_size

        if self.noise_scale == 'adaptive':
            noise_scale = 0.1 * np.std(compute_minimum_distances(samples))
            logger.debug(f'Using adaptive scale: {noise_scale:.3f}')
        else:
            noise_scale = self.noise_scale

<<<<<<< HEAD
        train_tensor, val_tensor = self._prep_data(samples, val_size=val_size,
                                                   batch_size=self.batch_size)
=======
        train_loader, val_loader = self.prep_data(samples, val_size=val_size,
                                                  batch_size=self.batch_size)
>>>>>>> bc912a5b

        if max_epochs is None:
            max_epochs = self.max_epochs
        if self.annealing:
            self.scheduler = torch.optim.lr_scheduler.CosineAnnealingLR(
                    self.optimiser, max_epochs)
        if patience is None:
            patience = self.patience
        best_epoch = 0
        best_val_loss = np.inf
        best_model = copy.deepcopy(self.model.state_dict())
        logger.info("Starting training")
        logger.info("Training parameters:")
        logger.info(f"Max. epochs: {max_epochs}")
        logger.info(f"Patience: {patience}")

        if plot:
            history = dict(loss=[], val_loss=[])

        current_weights_file = output + 'model.pt'
        logger.debug(f'Training with {samples.shape[0]} samples')
        for epoch in range(1, max_epochs + 1):

<<<<<<< HEAD
            loss = self._train(train_tensor, noise_scale=noise_scale)
            val_loss = self._validate(val_tensor)
            history['loss'].append(loss)
            history['val_loss'].append(val_loss)
=======
            loss = self._train(train_loader, noise_scale=noise_scale)
            val_loss = self._validate(val_loader)
            if plot:
                history['loss'].append(loss)
                history['val_loss'].append(val_loss)
>>>>>>> bc912a5b

            if val_loss < best_val_loss:
                best_epoch = epoch
                best_val_loss = val_loss
                best_model = copy.deepcopy(self.model.state_dict())

            if not epoch % 50:
                logger.info(
                    f'Epoch {epoch}: loss: {loss:.3} val loss: {val_loss:.3}')

            if epoch - best_epoch > patience:
                logger.info(f'Epoch {epoch}: Reached patience')
                break

        self.model.load_state_dict(best_model)
        self.save_weights(current_weights_file)
        self.model.eval()

        if plot:
            plot_loss(epoch, history, filename=output + '/loss.png')

    def save_weights(self, weights_file):
        """
        Save the weights file. If the file already exists move it to
        ``<weights_file>.old`` and then save the file.

        Parameters
        ----------
        weights_file : str
            Path to to file to save weights. Recommended file type is ``.pt``.
        """
        if os.path.exists(weights_file):
            shutil.move(weights_file, weights_file + '.old')

        torch.save(self.model.state_dict(), weights_file)
        self.weights_file = weights_file

    def load_weights(self, weights_file):
        """
        Load weights for the model and initialiases the model if it is not
        intialised. The weights_file attribute is also updated.

        Model is loaded in evaluation mode (``model.eval()``)

        Parameters
        ----------
        weights_files : str
            Path to weights file
        """
        # TODO: these two methods are basically the same
        if not self.initialised:
            self.initialise()
        self.model.load_state_dict(torch.load(weights_file))
        self.model.eval()
        self.weights_file = weights_file

    def reload_weights(self, weights_file):
        """
        Trys to the load the weights file and if not, trys to load
        the weights file stored internally.

        Parameters
        ----------
        weights_files : str
            Path to weights file
        """
        if weights_file is None:
            weights_file = self.weights_file
        logger.debug(f'Reloading weights from {weights_file}')
        self.load_weights(weights_file)

    def reset_model(self, weights=True, permutations=False):
        """
        Reset the weights of the model and optimiser.

        Parameters
        ----------
        weights : bool, optional
            If true the model weights are reset.
        permutations : bool, optional
            If true any permutations (linear transforms) are reset.
        """
        if not any([weights, permutations]):
            logger.debug('Nothing to reset')
            return
        if weights:
            self.model.apply(reset_weights)
            logger.debug('Reset weights')
        elif permutations:
            self.model.apply(reset_permutations)
            logger.debug('Reset linear transforms')
        self.optimiser = self.get_optimiser()
        logger.debug('Reseting optimiser')

    def forward_and_log_prob(self, x):
        """
        Forward pass through the model and return the samples in the latent
        space with their log probabilties

        Parameters
        ----------
        x : ndarray
            Array of samples

        Returns
        -------
        z : ndarray
            Samples in the latent space
        log_prob : ndarray
            Log probabilties for each samples
        """
        x = torch.Tensor(x.astype(np.float32)).to(self.device)
        self.model.eval()
        with torch.no_grad():
            z, log_prob = self.model.forward_and_log_prob(x)

        z = z.detach().cpu().numpy()
        log_prob = log_prob.detach().cpu().numpy()
        return z, log_prob

    def sample_and_log_prob(self, N=1, z=None, alt_dist=None):
        """
        Generate samples from samples drawn from the base distribution or
        and alternative distribution from provided latent samples

        Parameters
        ----------
        N : int, optional
            Number of samples to draw if z is not specified
        z : ndarray, optional
            Array of latent samples to map the the data space, if ``alt_dist``
            is not specified they are assumed to be drawn from the base
            distribution of the flow.
        alt_dist : :obj:`nflows.distribution.Distribution`
            Distribution object from which the latent samples z were
            drawn from. Must have a ``log_prob`` method that accepts an
            instance of ``torch.Tensor``

        Returns
        -------
        samples : ndarray
            Array containing samples in the latent space.
        log_prob : ndarray
            Array containing the log probabaility that corresponds to each
            sample.
        """
        if self.model is None:
            raise RuntimeError('Model is not initialised yet!')
        if self.model.training:
            self.model.eval()
        if z is None:
            with torch.no_grad():
                x, log_prob = self.model.sample_and_log_prob(N)
        else:
            if alt_dist is not None:
                log_prob_fn = alt_dist.log_prob
            else:
                log_prob_fn = self.model.base_distribution_log_prob

            with torch.no_grad():
                if isinstance(z, np.ndarray):
                    z = torch.Tensor(z.astype(np.float32)).to(self.device)
                log_prob = log_prob_fn(z)
                x, log_J = self.model.inverse(z, context=None)
                log_prob -= log_J

        x = x.detach().cpu().numpy()
        log_prob = log_prob.detach().cpu().numpy()
        return x, log_prob

    def __getstate__(self):
        state = self.__dict__.copy()
        state['initialised'] = False
        del state['optimiser']
        del state['model']
        del state['model_config']
        return state<|MERGE_RESOLUTION|>--- conflicted
+++ resolved
@@ -259,16 +259,10 @@
             def loss_fn(data):
                 return -model.log_prob(data).mean()
 
-<<<<<<< HEAD
         n = 0
         for data in tensor.split(self.batch_size):
-            data += noise_scale * torch.randn_like(data)
-=======
-        for idx, data in enumerate(loader):
             if noise_scale:
-                data[0] += noise_scale * torch.randn_like(data[0])
-            data = data[0].to(self.device)
->>>>>>> bc912a5b
+                data += noise_scale * torch.randn_like(data)
             self.optimiser.zero_grad()
             loss = loss_fn(data)
             train_loss += loss.item()
@@ -358,13 +352,8 @@
         else:
             noise_scale = self.noise_scale
 
-<<<<<<< HEAD
-        train_tensor, val_tensor = self._prep_data(samples, val_size=val_size,
-                                                   batch_size=self.batch_size)
-=======
-        train_loader, val_loader = self.prep_data(samples, val_size=val_size,
+        train_tensor, val_tensor = self.prep_data(samples, val_size=val_size,
                                                   batch_size=self.batch_size)
->>>>>>> bc912a5b
 
         if max_epochs is None:
             max_epochs = self.max_epochs
@@ -388,18 +377,11 @@
         logger.debug(f'Training with {samples.shape[0]} samples')
         for epoch in range(1, max_epochs + 1):
 
-<<<<<<< HEAD
             loss = self._train(train_tensor, noise_scale=noise_scale)
             val_loss = self._validate(val_tensor)
-            history['loss'].append(loss)
-            history['val_loss'].append(val_loss)
-=======
-            loss = self._train(train_loader, noise_scale=noise_scale)
-            val_loss = self._validate(val_loader)
             if plot:
                 history['loss'].append(loss)
                 history['val_loss'].append(val_loss)
->>>>>>> bc912a5b
 
             if val_loss < best_val_loss:
                 best_epoch = epoch
