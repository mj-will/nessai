import datetime
import logging
import os

import matplotlib.pyplot as plt
import numpy as np
from scipy import stats
from scipy.special import logsumexp
import torch

from .flowmodel import FlowModel, update_config
from .livepoint import (
        live_points_to_array,
        numpy_array_to_live_points,
        get_dtype,
        DEFAULT_FLOAT_DTYPE
        )
from .plot import plot_live_points, plot_acceptance, plot_1d_comparison
from .utils import (
    get_uniform_distribution,
    get_multivariate_normal,
    detect_edge,
    save_live_points
    )

logger = logging.getLogger(__name__)


def _initialize_global_variables(model):
    """
    Store a global copy of the model for multiprocessing.
    """
    global _model
    _model = model


def _log_likelihood_wrapper(x):
    """
    Wrapper for the log likelihood
    """
    return _model.evaluate_log_likelihood(x)


class Proposal:
    """
    Base proposal object

    Parameters
    ----------
    model: obj
        User-defined model
    """
    def __init__(self, model):
        self.model = model
        self.populated = True
        self.initialised = False
        self.training_count = 0
        self.population_acceptance = None
        self.r = None
        self.pool = None

    def initialise(self):
        """
        Initialise the proposal
        """
        self.initialised = True

    def draw(self, old_param):
        """
        New a new point given the old point
        """
        return None

    def train(self, x, **kwargs):
        """
        Train the proposal method

        Parameters
        ----------
        x: array_like
            Array of live points to use for training
        kwargs:
            Any of keyword arguments
        """
        logger.info('This proposal method cannot be trained')

    def __getstate__(self):
        state = self.__dict__.copy()
        del state['model']
        return state


class AnalyticProposal(Proposal):
    """"
    Class for drawining from analytic priors

    This assumes the `new_point` method of the model draws points
    from the prior
    """
    def draw(self, old_param):
        """
        Draw directly from the analytic priors.

        Ouput is independent of the input
        """
        return self.model.new_point()


class RejectionProposal(Proposal):
    """
    Object for rejection sampling from the priors. Relies on the method
    `new_point` included in `flowproposal.model.Model`.

    Parameters
    ----------
    model : obj
        User-defined model
    poolsize : int
        Number of new samples to store in the pool
    """
    def __init__(self, model, poolsize=1000):
        super(RejectionProposal, self).__init__(model)
        self._poolsize = poolsize
        self.populated = False
        self._acceptance_checked = True

    @property
    def poolsize(self):
        return self._poolsize

    def draw_proposal(self):
        """Draw a signal new point"""
        return self.model.new_point(N=self.poolsize)

    def log_proposal(self, x):
        """
        Log proposal probability. Calls `model.new_point_log_prob`

        Parameters
        ----------
        x : structured_array
            Array of new points
        """
        return self.model.new_point_log_prob(x)

    def compute_weights(self, x):
        """
        Get weights for the samples.

        Computes the log weights for rejection sampling sampling such that
        that the maximum log probability is zero.

        Parameters
        ----------
        x :  structed_arrays
            Array of points
        """
        x['logP'] = self.model.log_prior(x)
        log_q = self.log_proposal(x)
        log_w = x['logP'] - log_q
        log_w -= np.nanmax(log_w)
        return log_w

    @property
    def population_acceptance(self):
        """
        Check the acceptance of the current proposal method.

        If this method has already been called since the proposal was
        last populated it returns None.
        """
        if self._acceptance_checked:
            return None
        else:
            self._acceptance_checked = True
            return self._population_acceptance

    @population_acceptance.setter
    def population_acceptance(self, acceptance):
        """
        Set the population acceptance and reset the flag
        """
        self._population_acceptance = acceptance
        self._acceptance_checked = False

    def populate(self):
        """
        Populate the pool by drawing from the proposal distribution and
        using rejection sampling.
        """
        x = self.draw_proposal()
        log_w = self.compute_weights(x)
        log_u = np.log(np.random.rand(self.poolsize))
        indices = np.where((log_w - log_u) >= 0)[0]
        self.samples = x[indices]
        self.indices = np.random.permutation(self.samples.shape[0]).tolist()
        self.population_acceptance = self.samples.size / self.poolsize
        self.populated = True

    def draw(self, old_sample):
        """
        Propose a new sample. Draws from the pool if it is populated, else
        it populates the pool.

        Parameters
        ----------
        old_sample : structured_array
            Old sample, this is not used in the proposal method
        """
        if not self.populated:
            self.populate()
        index = self.indices.pop()
        new_sample = self.samples[index]
        if not self.indices:
            self.populated = False
        return new_sample


class FlowProposal(RejectionProposal):
    """
    Object that handles training and proposal points

    Parameters
    ----------
    model: obj:`flowproposal.model.Model`
        User defined model
    flow_config: dict, optional
        Configuration for training the normalising flow. If None, uses default
        settings. Defaults to None.
    output: str, optional
        Path to output directory. Defaults to ./
    plot: {True, False, 'all', 'min'}, optional
        Controls the plotting level:
        * True: all plots
        * False: no plots
        * 'all': all plots
        * 'min': 1d plots and loss
        Defaults to `'min'`
    latent_prior: {'truncated_gaussian', 'gaussian', 'uniform_nsphere',
                   'gaussian'}, optional
        Prior distribution in the latent space. Defaults to
        'truncated_gaussian'.
    poolsize: int, optional
        Size of the proposal pool. Defaults to 10000.
    drawsize: int, optional
        Number of points to simultaneosly draw when populating the proposal
        Defaults to 10000
    check_acceptance: bool, optional
        If True the acceptance is computed after populating the pool. This
        includes computing the likelihood for every point. Default False.
    max_radius: float (optional)
        If a float then this value is used as an upper limit for the
        computed radius when populating the proposal. If unspecified no
        upper limit is used.
    fuzz: float (optional)
        Fuzz-factor applied to the radius. If unspecified no fuzz-factor is
        applied.
    zero_reset: int (optional)
        Value used when reseting proposal if zero samples are accepted.
        If specified is after drawing samples zero_reset times the current
        poolsize is less than half, then the radius is reduced by 1% and
        the pool is reset.
    truncate: bool (optional)
        Truncate proposals using probability compute for worst point.
        Not recommended.
    rescale_parameters: list or bool (optional)
        If True live points are rescaled to `rescale_bounds` before training.
        If an instance of `list` then must contain names of parameters to
        rescale. If False no rescaling is applied. Default False.
    rescale_bounds: list (optional)
        Lower and upper bound to use for rescaling. Defaults to [-1, 1]. See
        `rescale_parameters`.
    update_bounds: bool (optional)
        If True bounds used for rescaling are updated at the starting of
        training. If False prior bounds are used. Default False.
    boundary_inversion: bool or list (optional)
        If True boundary inversion is applied to all bounds. If
        If an instance of `list` of parameters names, then inversion
        only applied to these parameters. If False (default )no inversion is
        used.
    """

    def __init__(self, model, flow_config=None, output='./', poolsize=10000,
                 rescale_parameters=False, latent_prior='truncated_gaussian',
                 fuzz=1.0, keep_samples=False, plot='min',
                 fixed_radius=False, drawsize=10000, check_acceptance=False,
                 truncate=False, zero_reset=None,
                 rescale_bounds=[-1, 1], expansion_fraction=0.0,
                 boundary_inversion=False, inversion_type='duplicate',
                 update_bounds=True, max_radius=False, pool=None, n_pool=None,
                 multiprocessing=False, max_poolsize_scale=50,
                 update_poolsize=False, save_training_data=False,
                 compute_radius_with_all=False, draw_latent_kwargs={},
                 detect_edges=False, detect_edges_kwargs={},
                 **kwargs):
        """
        Initialise
        """
        super(FlowProposal, self).__init__(model)
        logger.debug('Initialising FlowProposal')

        self.flow = None
        self._flow_config = None
        self.initialised = False
        self.populated = False
        self.populating = False    # Flag used for resuming during population
        self.indices = []
        self.training_count = 0
        self.populated_count = 0
        self.population_time = datetime.timedelta()
        self.logl_eval_time = datetime.timedelta()
        self.names = []
        self.training_data = None
        self.save_training_data = save_training_data
        self.x = None
        self.samples = None
        self.rescaled_names = []
        self.acceptance = []
        self.approx_acceptance = []
        self._edges = {}
        self._inversion_test_type = None
        self.use_x_prime_prior = False

        self.output = output
        self._poolsize = poolsize
        self._poolsize_scale = 1.0
        self.update_poolsize = update_poolsize
        self.max_poolsize_scale = max_poolsize_scale
        self.ns_acceptance = 1.
        self.drawsize = drawsize
        self.fuzz = fuzz
        self.expansion_fraction = expansion_fraction
        self.latent_prior = latent_prior
        self.rescale_parameters = rescale_parameters
        self.keep_samples = keep_samples
        self.update_bounds = update_bounds
        self.check_acceptance = check_acceptance
        self.rescale_bounds = rescale_bounds
        self.truncate = truncate
        self.zero_reset = zero_reset
        self.boundary_inversion = boundary_inversion
        self.inversion_type = inversion_type
        self.flow_config = flow_config

        self.detect_edges = detect_edges
        self.configure_edge_detection(detect_edges_kwargs)

        self.compute_radius_with_all = compute_radius_with_all
        self.max_radius = float(max_radius)
        self.configure_fixed_radius(fixed_radius)

        self.pool = pool
        self.n_pool = n_pool
        if multiprocessing:
            logger.info('Using multiprocessing')
            if not self.check_acceptance:
                self.check_acceptance = True
            self.setup_pool()

        self.configure_plotting(plot)

        self.clip = self.flow_config.get('clip', False)

        self.draw_latent_kwargs = draw_latent_kwargs
        self.configure_latent_prior()
        self.alt_dist = None

    @property
    def poolsize(self):
        """
        Return the poolsize based of the base value and the current
        value of the scaling
        """
        return int(self._poolsize_scale * self._poolsize)

    @property
    def flow_config(self):
        """Return the configuration for the flow"""
        return self._flow_config

    @flow_config.setter
    def flow_config(self, config):
        """Set configuration (includes checking defaults)"""
        self._flow_config = update_config(config)

    @property
    def dims(self):
        """Return the number of dimensions"""
        return len(self.names)

    @property
    def rescaled_dims(self):
        """Return the number of rescaled dimensions"""
        return len(self.rescaled_names)

    @property
    def x_dtype(self):
        """Return the dtype for the x space"""
        return get_dtype(self.names, DEFAULT_FLOAT_DTYPE)

    @property
    def x_prime_dtype(self):
        """Return the dtype for the x prime space"""
        return get_dtype(self.rescaled_names, DEFAULT_FLOAT_DTYPE)

    @property
    def population_dtype(self):
        """
        dtype used for populating the proposal, depends on if the prior
        is defined in the x space or x-prime space
        """
        if self.use_x_prime_prior:
            return self.x_prime_dtype
        else:
            return self.x_dtype

    def setup_pool(self):
        """
        Setup the multiprocessing pool
        """
        if self.pool is None:
            logger.info(
                f'Starting multiprocessing pool with {self.n_pool} processes')
            import multiprocessing
            self.pool = multiprocessing.Pool(
                processes=self.n_pool,
                initializer=_initialize_global_variables,
                initargs=(self.model,)
            )

    def close_pool(self):
        """
        Close the the multiprocessing pool
        """
        if getattr(self, "pool", None) is not None:
            logger.info("Starting to close worker pool.")
            self.pool.close()
            self.pool.join()
            self.pool = None
            logger.info("Finished closing worker pool.")

    def configure_plotting(self, plot):
        """Configure plotting"""
        if plot:
            if isinstance(plot, str):
                if plot == 'all':
                    self._plot_pool = 'all'
                    self._plot_training = 'all'
                elif plot == 'train':
                    self._plot_pool = False
                    self._plot_training = 'all'
                elif plot == 'pool':
                    self._plot_pool = True
                    self._plot_training = False
                elif plot == 'minimal' or plot == 'min':
                    self._plot_pool = True
                    self._plot_training = True
                else:
                    logger.warning(
                        f'Unknown plot argument: {plot}, setting all false'
                        )
                    self._plot_pool = False
                    self._plot_training = False
            else:
                self._plot_pool = True
                self._plot_training = True

        else:
            self._plot_pool = False
            self._plot_training = False

    def configure_latent_prior(self):
        """Configure the latent prior"""
        if self.latent_prior == 'truncated_gaussian':
            from .utils import draw_truncated_gaussian
            self.draw_latent_prior = draw_truncated_gaussian
            if k := (self.flow_config['model_config'].get('kwargs', {})):
                if v := (k.get('var', False)):
                    if 'var' not in self.draw_latent_kwargs:
                        self.draw_latent_kwargs['var'] = v

        elif self.latent_prior == 'gaussian':
            logger.warning('Using a gaussian latent prior WITHOUT truncation')
            from .utils import draw_gaussian
            self.draw_latent_prior = draw_gaussian
        elif self.latent_prior == 'uniform':
            from .utils import draw_uniform
            self.draw_latent_prior = draw_uniform
        elif self.latent_prior in ['uniform_nsphere', 'uniform_nball']:
            from .utils import draw_nsphere
            self.draw_latent_prior = draw_nsphere
        else:
            raise RuntimeError(
                f'Unknown latent prior: {self.latent_prior}, choose from: '
                'truncated_gaussian (default), gaussian, '
                'uniform, uniform_nsphere'
                )

    def configure_fixed_radius(self, fixed_radius):
        """Configure the fixed radius"""
        if fixed_radius:
            try:
                self.fixed_radius = float(fixed_radius)
            except ValueError:
                logger.error(
                    'Fixed radius enabled but could not be converted to a '
                    'float. Setting fixed_radius=False'
                    )
                self.fixed_radius = False
        else:
            self.fixed_radius = False

    def configure_edge_detection(self, d):
        """Configure parameters for edge detection"""
        default = dict(cutoff=0.5)
        if self.detect_edges:
            d['allow_none'] = True
        else:
            d['allow_none'] = False
            d['cutoff'] = 0.0
        default.update(d)
        self.detect_edges_kwargs = default
        logger.debug(f'detect edges kwargs: {self.detect_edges_kwargs}')

    def initialise(self):
        """
        Initialise the proposal class.

        This includes:
            * Setting up the rescaling
            * Verifying the rescaling is invertible
            * Intitialising the FlowModel
        """
        if not os.path.exists(self.output):
            os.makedirs(self.output, exist_ok=True)

        self.set_rescaling()
        self.verify_rescaling()
        if self.expansion_fraction and self.expansion_fraction is not None:
            logger.info('Overwritting fuzz factor with expansion fraction')
            self.fuzz = \
                (1 + self.expansion_fraction) ** (1 / self.rescaled_dims)
            logger.info(f'New fuzz factor: {self.fuzz}')
        self.flow_config['model_config']['n_inputs'] = self.rescaled_dims
        self.flow = FlowModel(config=self.flow_config, output=self.output)
        self.flow.initialise()
        self.populated = False
        self.initialised = True

    def update_poolsize_scale(self, acceptance):
        """
        Update poolsize given the current acceptance.

        Parameters
        ----------
        acceptance : float
            Current acceptance.
        """
        logger.debug(f'Updating poolsize with acceptance: {acceptance:.3f}')
        if not acceptance:
            logger.warning('Acceptance is zero, using maximum scale')
            self._poolsize_scale = self.max_poolize_scale
        else:
            self._poolsize_scale = 1.0 / acceptance
            if self._poolsize_scale > self.max_poolsize_scale:
                logger.warning(
                    'Poolsize scaling is greater than maximum value')
                self._poolsize_scale = self.max_poolsize_scale
            if self._poolsize_scale < 1.:
                self._poolsize_scale = 1.

    def set_boundary_inversion(self):
        """
        Setup boundary inversion
        """
        if self.boundary_inversion:
            if not self.rescale_parameters:
                raise RuntimeError('Boundary inversion requires rescaling')

            if (isinstance(self.boundary_inversion, list) and
                    not set(self.boundary_inversion).issubset(self.names)):
                raise RuntimeError(
                            'Boundaries are not in known parameters')
            elif isinstance(self.rescale_parameters, list):
                self.boundary_inversion = self.rescale_parameters
            else:
                self.boundary_inversion = self.names.copy()

            logger.info('Appyling boundary inversion to: '
                        f'{self.boundary_inversion}')

            if self.inversion_type not in ('split', 'duplicate'):
                raise RuntimeError(
                        f'Unknown inversion type: {self.inversion_type}')

            self.rescale_bounds = [0, 1]
            self.update_bounds = True
            self._edges = {n: None for n in self.boundary_inversion}
            logger.info(f'Changing bounds to {self.rescale_bounds}')
        else:
            self.boundary_inversion = []

    def set_rescaling(self):
        """
        Set function and parameter names for rescaling
        """
        self.names = self.model.names.copy()
        self.rescaled_names = self.names.copy()

        self.set_boundary_inversion()

        if self.rescale_parameters:
            # if rescale is a list, there are the parameters to rescale
            # else all parameters are rescale
            if not isinstance(self.rescale_parameters, list):
                self.rescale_parameters = self.names.copy()

            for i, rn in enumerate(self.rescaled_names):
                if rn in self.rescale_parameters:
                    self.rescaled_names[i] += '_prime'

            self._min = {n: self.model.bounds[n][0] for n in self.model.names}
            self._max = {n: self.model.bounds[n][1] for n in self.model.names}
            self._rescale_factor = np.ptp(self.rescale_bounds)
            self._rescale_shift = self.rescale_bounds[0]

            self.rescale = self._rescale_to_bounds
            self.inverse_rescale = self._inverse_rescale_to_bounds
            logger.info(f'Set to rescale inputs to {self.rescale_bounds}')

            if self.update_bounds:
                logger.info(
                        'Rescaling will use min and max of current live points'
                        )
            else:
                logger.info('Rescaling will use model bounds')

        logger.info(f'x space parameters: {self.names}')
        logger.info(f'parameters to rescale {self.rescale_parameters}')
        logger.info(f'x prime space parameters: {self.rescaled_names}')

    def verify_rescaling(self):
        """
        Verify the rescaling functions are invertible
        """
        logger.info('Verifying rescaling functions')
        x = self.model.new_point(N=1000)
        for inversion in ['lower', 'upper', 'both', False]:
            self.check_state(x)
            logger.debug(f'Testing: {inversion}')
            self._inversion_test_type = inversion
            x_prime, log_J = self.rescale(x)
            x_out, log_J_inv = self.inverse_rescale(x_prime)
            if x.size == x_out.size:
                for f in x.dtype.names:
                    if not np.allclose(x[f], x_out[f]):
                        raise RuntimeError(
                            f'Rescaling is not invertible for {f}')
                if not np.allclose(log_J, -log_J_inv):
                    raise RuntimeError('Rescaling Jacobian is not invertible')
            else:
                # ratio = x_out.size // x.size
                for f in x.dtype.names:
                    if not any([np.any(np.isclose(x[f], xo))
                                for xo in x_out[f]]):
                        raise RuntimeError(
                            'Duplicate samples must map to same input values. '
                            'Check the rescaling and inverse rescaling '
                            'functions.')
                for f in x.dtype.names:
                    if not np.allclose(x[f], x_out[f][:x.size]):
                        raise RuntimeError(
                            f'Rescaling is not invertible for {f}')
                if not np.allclose(log_J, -log_J_inv):
                    raise RuntimeError('Rescaling Jacobian is not invertible')

        self._inversion_test_type = None
        logger.info('Rescaling functions are invertible')

    def _rescale_to_bounds(self, x, compute_radius=False):
        """
        Rescale the inputs to specified bounds
        """
        x_prime = np.zeros([x.size], dtype=self.x_prime_dtype)
        log_J = np.zeros(x_prime.size)

        if x.size == 1:
            x = np.array([x], dtype=x.dtype)

        for n, rn in zip(self.names, self.rescaled_names):
            if n in self.rescale_parameters:
                x_prime[rn] = self._rescale_factor \
                             * ((x[n] - self._min[n])
                                / (self._max[n] - self._min[n])) \
                             + self._rescale_shift

                log_J += (-np.log(self._max[n] - self._min[n])
                          + np.log(self._rescale_factor))

                if n in self.boundary_inversion:

                    if self._edges[n] is None:
                        self._edges[n] = detect_edge(
                            x_prime[rn],
                            test=self._inversion_test_type,
                            **self.detect_edges_kwargs
                            )

                    if self._edges[n]:
                        logger.debug(
                            f'Apply inversion for {n} to '
                            f'{self._edges[n]} bound'
                            )
                        if self._edges[n] == 'upper':
                            x_prime[rn] = 1 - x_prime[rn]
                        if (self.inversion_type == 'duplicate' or
                                compute_radius):
                            x_inv = x_prime.copy()
                            x_inv[rn] *= -1
                            x_prime = np.concatenate([x_prime, x_inv])
                            x = np.concatenate([x,  x])
                            log_J = np.concatenate([log_J, log_J])
                        else:
                            inv = np.random.choice(x_prime.size,
                                                   x_prime.size // 2,
                                                   replace=False)
                            x_prime[rn][inv] *= -1
                    else:
                        logger.debug(f'Not using inversion for {n}')
            else:
                x_prime[rn] = x[n]
        x_prime['logP'] = x['logP']
        x_prime['logL'] = x['logL']
        return x_prime, log_J

    def _inverse_rescale_to_bounds(self, x_prime):
        """
        Rescale the inputs from the prime space to the phyiscal space
        using the bounds specified
        """
        x = np.zeros([x_prime.size], dtype=self.x_dtype)
        log_J = np.zeros(x_prime.size)
        for n, rn in zip(self.names, self.rescaled_names):
            if n in self.rescale_parameters:
                if n in self.boundary_inversion:
                    inv = x_prime[rn] < 0.
                    x_prime[rn][~inv] = x_prime[rn][~inv]
                    x_prime[rn][inv] = -x_prime[rn][inv]

                    if self._edges[n] == 'upper':
                        x_prime[rn] = 1 - x_prime[rn]

                x[n] = (self._max[n] - self._min[n]) \
                    * (x_prime[rn] - self._rescale_shift) \
                    / self._rescale_factor + self._min[n]

                log_J += (np.log(self._max[n] - self._min[n])
                          - np.log(self._rescale_factor))
            else:
                x[n] = x_prime[rn]
        x['logP'] = x_prime['logP']
        x['logL'] = x_prime['logL']
        return x, log_J

    def rescale(self, x, compute_radius=False):
        """
        Rescale from the phyisical space to the primed physical space

        Parameters
        ----------
        x: array_like
            Array of live points to rescale
        compute_radius: bool (False)
            Used to indicate when rescaling is being used for computing the
            radius for population. This is important for rescaling that uses
            inversions.

        Returns
        -------
        array
            Array of rescaled values
        array
            Array of log det|J|
        """
        log_J = np.zeros(x.size)
        return x, log_J

    def inverse_rescale(self, x_prime, **kwargs):
        """
        Rescale from the primed phyisical space to the original physical
        space

        Parameters
        ----------
        x_prime: array_like
            Array of live points to rescale

        Returns
        -------
        array
            Array of rescaled values in the data space
        array
            Array of log det|J|
        """
        log_J = np.zeros(x_prime.size)
        return x_prime, log_J

    def check_state(self, x):
        """
        Operations that need to checked before training. These include
        updating the bounds for rescaling and resetting the bounds for
        inversion.

        Parameters
        ----------
        x: array_like
            Array of training live points which can be used to set parameters
        """
        if self.update_bounds:
            self._min = {n: np.min(x[n]) for n in self.names}
            self._max = {n: np.max(x[n]) for n in self.names}
        if self.boundary_inversion:
            self._edges = {n: None for n in self.boundary_inversion}

    def train(self, x, plot=True):
        """
        Train the normalising flow given some of the live points.

        Parameters
        ----------
        x : structured_array
            Array of live points
        plot : {True, False, 'all'}
            Enable or disable plots for during training. By default the plots
            are only one-dimenensional histograms, `'all'` includes corner
            plots with samples, these are often a fwe MB in size so
            proceed with caution!
        """
        if (plot and self._plot_training) or self.save_training_data:
            block_output = \
                self.output + f'/training/block_{self.training_count}/'
        else:
            block_output = self.output

        if not os.path.exists(block_output):
            os.makedirs(block_output, exist_ok=True)

        if self.save_training_data:
            save_live_points(x, f'{block_output}/training_data.json')

        self.check_state(x)
        self.training_data = x.copy()

        if self._plot_training == 'all' and plot:
            plot_live_points(x, c='logL',
                             filename=block_output + 'x_samples.png')

        x_prime, log_J = self.rescale(x)

        self.training_data_prime = x_prime.copy()

        if self.rescale_parameters and self._plot_training == 'all' and plot:
            plot_live_points(x_prime, c='logL',
                             filename=block_output + 'x_prime_samples.png')
        # Convert to numpy array for training and remove likelihoods and priors
        # Since the names of parameters may have changes, pull names from flows
        x_prime_array = live_points_to_array(x_prime, self.rescaled_names)
        self.flow.train(x_prime_array,
                        output=block_output, plot=self._plot_training)

        if self._plot_training and plot:
            z_training_data, _ = self.forward_pass(self.training_data,
                                                   rescale=True)
            z_gen = np.random.randn(x.size, self.dims)

            plot_1d_comparison(z_training_data, z_gen,
                               labels=['z_live_points', 'z_generated'],
                               convert_to_live_points=True,
                               filename=block_output + 'z_comparison.png')
            x_prime_gen, log_prob = self.backward_pass(z_gen, rescale=False)
            x_prime_gen['logL'] = log_prob
            x_gen, log_J = self.inverse_rescale(x_prime_gen)
            x_gen, log_J, x_prime_gen = \
                self.check_prior_bounds(x_gen, log_J, x_prime_gen)
            x_gen['logL'] += log_J
            if self._plot_training == 'all':
                plot_live_points(
                    x_prime_gen,
                    c='logL',
                    filename=block_output + 'x_prime_generated.png'
                    )
            if self.rescale_parameters:
                if self._plot_training == 'all':
                    plot_live_points(x_gen, c='logL',
                                     filename=block_output + 'x_generated.png')
                plot_1d_comparison(
                    x_prime, x_prime_gen, parameters=self.rescaled_names,
                    labels=['live points', 'generated'],
                    filename=block_output + 'x_prime_comparison.png')

            plot_1d_comparison(x, x_gen, parameters=self.model.names,
                               labels=['live points', 'generated'],
                               filename=block_output + 'x_comparison.png')

        self.populated = False
        self.training_count += 1

    def reset_model_weights(self, **kwargs):
        """
        Reset the flow weights
        """
        self.flow.reset_model(**kwargs)

    def check_prior_bounds(self, x, *args):
        """
        Return only values that are within the prior bounds

        Parameters
        ----------
        x: array_like
            Array of live points which will compared against prior bounds
        *args:
            Aditional arrays which correspond to the array of live points.
            Only those corresponding to points within the prior bounds
            are returned

        Returns
        -------
        out: tuple of arrays
            Array containing the subset of the orignal arrays which fall within
            the prior bounds
        """
        idx = np.array(list(((x[n] >= self.model.bounds[n][0])
                             & (x[n] <= self.model.bounds[n][1]))
                       for n in self.model.names)).T.all(1)
        out = (a[idx] for a in (x,) + args)
        return out

    def forward_pass(self, x, rescale=True, compute_radius=True):
        """
        Pass a vector of points through the model

        Parameters
        ----------
        x : array_like
            Live points to map to the latent space
        rescale : bool, optional (True)
            Apply rescaling function
        compute_radius : bool, optional (True)
            Flag parsed to rescaling for rescaling specific to radius
            computation

        Returns
        -------
        x : array_like
            Samples in the latent sapce
        log_prob : array_like
            Log probabilties corresponding to each sample (including the
            jacobian)
        """
        log_J = 0
        if rescale:
            x, log_J_rescale = self.rescale(x, compute_radius=compute_radius)
            log_J += log_J_rescale
        x = live_points_to_array(x, names=self.rescaled_names)
        if x.ndim == 1:
            x = x[np.newaxis, :]
        if x.shape[0] == 1:
            if self.clip:
                x = np.clip(x, *self.clip)
        z, log_prob = self.flow.forward_and_log_prob(x)
        return z, log_prob + log_J

    def backward_pass(self, z, rescale=True):
        """
        A backwards pass from the model (latent -> real)

        Parameters
        ----------
        z : array_like
            Structured array of points in the latent space
        rescale : bool, optional (True)
            Apply inverse rescaling function

        Returns
        -------
        x : array_like
            Samples in the latent sapce
        log_prob : array_like
            Log probabilties corresponding to each sample (including the
            Jacobian)
        """
        # Compute the log probability
        try:
            x, log_prob = self.flow.sample_and_log_prob(
                z=z, alt_dist=self.alt_dist)
        except AssertionError:
            return np.array([]), np.array([])

        valid = np.isfinite(log_prob)
        x, log_prob = x[valid], log_prob[valid]
        x = numpy_array_to_live_points(x.astype(DEFAULT_FLOAT_DTYPE),
                                       self.rescaled_names)
        # Apply rescaling in rescale=True
        if rescale:
            x, log_J = self.inverse_rescale(x)
            # Include Jacobian for the rescaling
            log_prob -= log_J
            x, log_prob = self.check_prior_bounds(x, log_prob)
        return x, log_prob

    def radius(self, z, log_q=None):
        """
        Calculate the radius of a latent point or set of latent points.
        If multiple points are parsed the maximum radius is returned.

        Parameters
        ----------
        z : :obj:`np.ndarray`
            Array of points in the latent space
        log_q : :obj:`np.ndarray`, optional (None)
            Array of correponding probabilities. If specified
            then probability of the maximum radius is also returned.

        Returns
        -------
        tuple of arrays
            Tuple of array with the maximum raidus and correspoding log_q
            if it was a specified input.
        """
        if log_q is not None:
            r = np.sqrt(np.sum(z ** 2., axis=-1))
            i = np.argmax(r)
            return r[i], log_q[i]
        else:
            return np.nanmax(np.sqrt(np.sum(z ** 2., axis=-1)))

    def log_prior(self, x):
        """
        Compute the prior probability using the user-defined model

        Parameters
        ----------
        x : structured_array
            Array of samples

        Returns
        -------
        array_like
            Array of log prior probabilities
        """
        return self.model.log_prior(x)

    def log_prior_x_prime(self, x):
        raise NotImplementedError()

    def compute_weights(self, x, log_q):
        """
        Compute weights for the samples.

        Computes the log weights for rejection sampling sampling such that
        that the maximum log probability is zero.

        Also sets the fields `logP` and `logL`. Note `logL` is set as the
        proposal probability.

        Parameters
        ----------
        x :  structed_arrays
            Array of points
        log_q : array_like
            Array of log proposal probabilties.
        """
<<<<<<< HEAD
        x['logP'] = self.log_prior(x)
=======
        if self.use_x_prime_prior:
            log_p = self.log_prior_x_prime(x)
        else:
            log_p = self.log_prior(x)
        x['logP'] = log_p
>>>>>>> c410fc10
        x['logL'] = log_q
        log_w = x['logP'] - log_q
        log_w -= np.max(log_w)
        return log_w

    def rejection_sampling(self, z, worst_q=None):
        """
        Perform rejection sampling
        """
        x, log_q = self.backward_pass(z, rescale=not self.use_x_prime_prior)

        if not x.size:
            return False, False

        if self.truncate:
            cut = log_q >= worst_q
            x = x[cut]
            log_q = log_q[cut]

        # rescale given priors used initially, need for priors
        log_w = self.compute_weights(x, log_q)
        log_u = np.log(np.random.rand(x.shape[0]))
        indices = np.where(log_w >= log_u)[0]

        return z[indices], x[indices]

    def convert_to_samples(self, x, plot=True):
        """
        Convert the array to samples ready to be used
        """
        if self.use_x_prime_prior:
            if plot:
                plot_1d_comparison(
                    self.training_data_prime, x,
                    labels=['live points', 'pool'],
                    filename=(f'{self.output}/pool_prime_'
                              + f'{self.populated_count}.png'))

            x, _ = self.inverse_rescale(x)
        return x[self.model.names + ['logP', 'logL']]

    def populate(self, worst_point, N=10000, plot=True):
        """
        Populate a pool of latent points given the current worst point.

        Parameters
        ----------
        worst_point : structured_array
            The current worst point used to compute the radius of the contour
            in the latent space.
        N : int, optional (10000)
            The total number of points to populate in the pool
        plot : {True, False, 'all'}
            Enable or disable plots for during training. By default the plots
            are only one-dimenensional histograms, `'all'` includes corner
            plots with samples, these are often a fwe MB in size so
            proceed with caution!
        """
        if self.fixed_radius:
            r = self.fixed_radius
        else:
            if self.compute_radius_with_all:
                logger.debug('Using previous live points to compute radius')
                worst_point = self.training_data
            worst_z, worst_q = self.forward_pass(worst_point,
                                                 rescale=True,
                                                 compute_radius=True)
            r, worst_q = self.radius(worst_z, worst_q)
            if self.max_radius:
                if r > self.max_radius:
                    r = self.max_radius
            logger.info(f'Populating proposal with lantent radius: {r:.5}')
        self.r = r

        self.alt_dist = self.get_alt_distribution()

        if not self.keep_samples or not self.indices:
            self.x = np.empty(N,  dtype=self.population_dtype)
            self.indices = []
            z_samples = np.empty([N, self.dims])

        proposed = 0
        accepted = 0
        percent = 0.1
        warn = True

        while accepted < N:
            z = self.draw_latent_prior(self.dims, r=self.r,
                                       N=self.drawsize, fuzz=self.fuzz,
                                       **self.draw_latent_kwargs)
            proposed += z.shape[0]

            z, x = self.rejection_sampling(z, worst_q)

<<<<<<< HEAD
            log_w = self.compute_weights(x, log_q)
            log_u = np.log(np.random.rand(x.shape[0]))
            indices = np.where((log_w - log_u) >= 0)[0]
=======
            if not x.size:
                continue
>>>>>>> c410fc10

            if warn:
                if x.size / self.drawsize < 0.01:
                    logger.warning(
                        'Rejection sampling accepted less than 1 percent of '
                        f'samples! ({x.size / self.drawsize})')
                    warn = False

            n = min(x.size, N - accepted)
            self.x[accepted:(accepted+n)] = x[:n]
            z_samples[accepted:(accepted+n), ...] = z[:n]
            accepted += n
            if accepted > percent * N:
                logger.info(f'Accepted {accepted} / {N} points, '
                            f'acceptance: {accepted/proposed:.4}')
                percent += 0.1

        self.samples = self.convert_to_samples(self.x, plot=plot)

        if self._plot_pool and plot:
            self.plot_pool(z_samples, self.samples)

        if self.check_acceptance:
            self.approx_acceptance.append(self.compute_acceptance(worst_q))
            logger.debug(
                f'Current approximate acceptance {self.approx_acceptance[-1]}')
            st = datetime.datetime.now()
            self.evaluate_likelihoods()
            self.logl_eval_time += (datetime.datetime.now() - st)
            self.acceptance.append(
                self.compute_acceptance(worst_point['logL']))
            logger.debug(f'Current acceptance {self.acceptance[-1]}')
        else:
            self.samples['logL'] = np.zeros(self.samples.size,
                                            dtype=self.samples['logL'].dtype)

        self.indices = np.random.permutation(self.samples.size).tolist()
        self.population_acceptance = self.x.size / proposed
        self.populated_count += 1
        self.populated = True
        logger.info(f'Proposal populated with {len(self.indices)} samples')
        logger.info(
            f'Overall proposal acceptance: {self.x.size / proposed:.4}')

    def get_alt_distribution(self):
        """
        Get a distribution for the latent prior used to draw samples.
        """
        if self.latent_prior in ['uniform_nsphere', 'uniform_nball']:
            return get_uniform_distribution(self.dims, self.r * self.fuzz,
                                            device=self.flow.device)
        elif self.latent_prior == 'truncated_gaussian':
            if 'var' in self.draw_latent_kwargs:
                return get_multivariate_normal(
                    self.dims, var=self.draw_latent_kwargs['var'],
                    device=self.flow.device)

    def evaluate_likelihoods(self):
        """
        Evaluate the likelihoods for the pool of live points.

        If the multiprocessing pool has been started, the samples will be map
        using `pool.map`.
        """
        if self.pool is None:
            for s in self.samples:
                s['logL'] = self.model.evaluate_log_likelihood(s)
        else:
            self.samples['logL'] = self.pool.map(_log_likelihood_wrapper,
                                                 self.samples)
            self.model.likelihood_evaluations += self.samples.size

    def compute_acceptance(self, logL):
        """
        Compute how many of the current pool have log-likelihoods greater
        than the specified log-likelihood using the current value in the
        `logL` field.

        Parameters
        ----------
        float: logL
            Log-likelihood to use as the lower bound

        Returns
        -------
        float: acceptance
            Acceptance defined on [0, 1]
        """
        return (self.samples['logL'] > logL).sum() / self.samples.size

    def draw(self, worst_point):
        """
        Draw a replacement point. The new point is independent of the worst
        point. The worst point is only used during population.

        Parameters
        ----------
        worst_point : structured_array
            The current worst point used to compute the radius of the contour
            in the latent space.

        Returns
        -------
        structured_array
            New live point
        """
        if not self.populated:
            self.populating = True
            if self.update_poolsize:
                self.update_poolsize_scale(self.ns_acceptance)
            st = datetime.datetime.now()
            while not self.populated:
                self.populate(worst_point, N=self.poolsize)
            self.population_time += (datetime.datetime.now() - st)
            self.populating = False
        # new sample is drawn randomly from proposed points
        # popping from right end is faster
        index = self.indices.pop()
        new_sample = self.samples[index]
        if not self.indices:
            self.populated = False
            logger.debug('Proposal pool is empty')
        # make live point and return
        return new_sample

    def plot_pool(self, z, x):
        """
        Plot the pool
        """
        if self._plot_pool == 'all':
            plot_live_points(
                x, c='logL',
                filename=f'{self.output}/pool_{self.populated_count}.png')
        else:
            plot_1d_comparison(
                self.training_data, x, labels=['live points', 'pool'],
                filename=f'{self.output}/pool_{self.populated_count}.png')

            z_tensor = torch.from_numpy(z).to(self.flow.device)
            with torch.no_grad():
                if self.alt_dist is not None:
                    log_p = self.alt_dist.log_prob(z_tensor).cpu().numpy()
                else:
                    log_p = self.flow.model.base_distribution_log_prob(
                        z_tensor).cpu().numpy()

            fig, axs = plt.subplots(3, 1, figsize=(3, 9))
            axs = axs.ravel()
            axs[0].hist(x['logL'], 20, histtype='step', label='log q')
            axs[1].hist(x['logL'] - log_p, 20, histtype='step',
                        label='log J')
            axs[2].hist(np.sqrt(np.sum(z ** 2, axis=1)), 20,
                        histtype='step', label='Latent radius')
            axs[0].set_xlabel('Log q')
            axs[1].set_xlabel('Log |J|')
            axs[2].set_xlabel('r')
            plt.tight_layout()
            fig.savefig(
                f'{self.output}/pool_{self.populated_count}_log_q.png')

    def __getstate__(self):
        state = self.__dict__.copy()
        state['initialised'] = False
        state['weights_file'] = state['flow'].weights_file
        # Mask may be generate via permutation, so must be saved
        if 'mask' in state['flow'].model_config['kwargs']:
            state['mask'] = state['flow'].model_config['kwargs']['mask']
        else:
            state['mask'] = None
        state['pool'] = None
        if state['populated'] and self.indices:
            state['resume_populated'] = True
        else:
            state['resumed_populated'] = False

        # user provides model and config for resume
        # flow can be reconstructed from resume
        del state['model']
        del state['_flow_config']
        del state['flow']
        return state

    def __setstate__(self, state):
        self.__dict__ = state


class AugmentedFlowProposal(FlowProposal):

    def __init__(self, model, augment_features=1, **kwargs):
        super().__init__(model, **kwargs)
        self.augment_features = augment_features

    def set_rescaling(self):
        super().set_rescaling()
        self.augment_names = [f'e_{i}' for i in range(self.augment_features)]
        self.names += self.augment_names
        self.rescaled_names += self.augment_names
        logger.info(f'augmented x space parameters: {self.names}')
        logger.info(f'parameters to rescale {self.rescale_parameters}')
        logger.info(
                f'augmented x prime space parameters: {self.rescaled_names}'
                )

    def initialise(self):
        """
        Initialise the proposal class
        """
        if not os.path.exists(self.output):
            os.makedirs(self.output, exist_ok=True)

        self.set_rescaling()

        m = np.ones(self.rescaled_dims)
        m[-self.augment_features:] = -1
        self.flow_config['model_config']['kwargs']['mask'] = m

        self.flow_config['model_config']['n_inputs'] = self.rescaled_dims

        self.flow = FlowModel(config=self.flow_config, output=self.output)
        self.flow.initialise()
        self.populated = False
        self.initialised = True

    def _rescale_with_bounds(self, x, generate_augment=True):
        """
        Rescale the inputs to [-1, 1] using the bounds as the min and max
        """
        x_prime = np.zeros([x.size], dtype=self.x_prime_dtype)
        log_J = 0.
        for n, rn in zip(self.names, self.rescaled_names):
            if n in self.rescale_parameters:
                x_prime[rn] = 2 * ((x[n] - self.model.bounds[n][0])
                                   / (self.model.bounds[n][1]
                                      - self.model.bounds[n][0])) - 1

                log_J += np.log(2) - np.log(self.model.bounds[n][1]
                                            - self.model.bounds[n][0])
            elif n not in self.augment_names:
                x_prime[rn] = x[n]
        x_prime['logP'] = x['logP']
        x_prime['logL'] = x['logL']
        if generate_augment:
            if x_prime.size == 1:
                x_prime[self.augment_names] = self.augment_features * (0.,)
            else:
                for an in self.augment_names:
                    x_prime[an] = np.random.randn(x_prime.size)

        return x_prime, log_J

    def _inverse_rescale_with_bounds(self, x_prime):
        """
        Rescale the inputs from the prime space to the phyiscal space
        using the model bounds
        """
        x = np.zeros([x_prime.size], dtype=self.x_dtype)
        log_J = 0.
        for n, rn in zip(self.names, self.rescaled_names):
            if n in self.rescale_parameters:
                x[n] = (self.model.bounds[n][1] - self.model.bounds[n][0]) \
                        * ((x_prime[rn] + 1) / 2) + self.model.bounds[n][0]
                log_J += np.log(self.model.bounds[n][1]
                                - self.model.bounds[n][0]) - np.log(2)
            else:
                x[n] = x_prime[rn]
        x['logP'] = x_prime['logP']
        x['logL'] = x_prime['logL']
        return x, log_J

    def augmented_prior(self, x):
        """
        Log guassian for augmented variables
        """
        logP = 0.
        for n in self.augment_names:
            logP += stats.norm.logpdf(x[n])
        return logP

    def _marginalise_augment(self, x, K=50):
        """
        Marginalise out the augmented feautures
        """
        x_prime, log_J = self.rescale(x, generate_augment=False)
        x_prime = live_points_to_array(x_prime, names=self.rescaled_names)
        x_prime = np.repeat(x_prime, K, axis=0)

        x_prime[:, -self.augment_features:] = np.random.randn(
                x.size * K, self.augment_features)
        z, log_prob = self.flow.forward_and_log_prob(x_prime)
        log_prob = log_prob.reshape(K, x.size)
        log_prob_e = np.sum(stats.norm.logpdf(
            x_prime[:, -self.augment_features:]), axis=-1
            ).reshape(K, x.size)
        assert log_prob.shape == log_prob_e.shape
        log_prob = -np.log(K) + logsumexp(log_prob - log_prob_e, (0))
        return log_prob - log_J

    def log_prior(self, x):
        """
        Compute the prior probability
        """
        physical_prior = self.model.log_prior(x[self.model.names])
        augmented_prior = self.augmented_prior(x)
        # return physical_prior
        return physical_prior + augmented_prior

    def compute_weights(self, x, log_q):
        """
        Compute the weight for a given set of samples
        """
        # log_q = self._marginalise_augment(x)
        log_p = self.log_prior(x)
        x['logP'] = log_p
        x['logL'] = log_q
        log_w = log_p - log_q
        log_w -= np.nanmax(log_w)
        return log_w, log_q

    def populate(self, worst_point, N=10000, plot=True):
        """Populate a pool of latent points"""
        if self.fixed_radius:
            r = self.fixed_radius
        else:
            worst_z, worst_q = self.forward_pass(worst_point, rescale=True)
            # worst_log_q = self._marginalise_augment(worst_point)
            # worst_log_q = worst_q
            r = self.radius(worst_z)
        logger.debug(f'Populating proposal with lantent radius: {r:.5}')
        warn = True
        if not self.keep_samples or not self.indices:
            self.x = np.array([], dtype=self.x_dtype)
            z_samples = np.empty([0, self.dims])
        counter = 0
        zero_counter = 0
        while len(self.x) < N:
            while True:
                z = self.draw_latent_prior(self.dims, r=r, N=self.drawsize,
                                           fuzz=self.fuzz)
                if z.size:
                    break

            x, log_q = self.backward_pass(z, rescale=True)
            # rescale given priors used initially, need for priors
            log_w, log_q = self.compute_weights(x, log_q)
            # x = x[log_q > worst_log_q]
            # log_w = log_w[log_q > worst_log_q]
            log_u = np.log(np.random.rand(x.shape[0]))
            indices = np.where((log_w - log_u) >= 0)[0]

            if not len(indices) or (len(indices) / self.drawsize < 0.001):
                logger.warning(
                    'Rejection sampling produced almost zero samples!')
                zero_counter += 1
                if zero_counter == 10 and self.x.size < (N // 2) and \
                        self.latent_prior != 'uniform':
                    logger.warning(
                        'Proposal is too ineffcient, ''reducing radius')
                    r *= 0.99
                    logger.warning(f'New radius: {r}')
                    self.x = np.array([], dtype=self.x_dtype)
                    z_samples = np.empty([0, self.dims])
                    zero_counter = 0
                    continue
            if len(indices) / self.drawsize < 0.01:
                if warn:
                    logger.warning(
                        'Rejection sampling accepted less than 1 percent of '
                        f'samples! ({len(indices) / self.drawsize})'
                        )
                    warn = False

            # array of indices to take random draws from
            self.x = np.concatenate([self.x, x[indices]], axis=0)
            z_samples = np.concatenate([z_samples, z[indices]], axis=0)
            if counter % 10 == 0:
                logger.debug(f'Accepted {self.x.size} / {N} points')
            counter += 1

        if plot:
            plot_live_points(
                self.x,
                filename=f'{self.output}/pool_{self.populated_count}.png'
                )

        self.samples = self.x[self.model.names + ['logP', 'logL']]

        if self.check_acceptance:
            self.approx_acceptance.append(self.compute_acceptance(worst_q))
            logger.debug('Current approximate acceptance: '
                         f'{self.approx_acceptance[-1]}')
            self.evaluate_likelihoods()
            self.acceptance.append(
                self.compute_acceptance(worst_point['logL']))
            logger.debug(f'Current acceptance {self.acceptance[-1]}')
            if plot:
                plot_acceptance(
                    self.approx_acceptance, self.acceptance,
                    labels=['approx', 'analytic'],
                    filename=f'{self.output}/proposal_acceptance.png'
                    )
        else:
            self.samples['logL'] = np.zeros(self.samples.size,
                                            dtype=self.samples['logL'].dtype)

        self.indices = np.random.permutation(self.samples.size).tolist()
        self.populated_count += 1
        self.populated = True
        logger.info(f'Proposal populated with {len(self.indices)} samples')<|MERGE_RESOLUTION|>--- conflicted
+++ resolved
@@ -1071,15 +1071,11 @@
         log_q : array_like
             Array of log proposal probabilties.
         """
-<<<<<<< HEAD
-        x['logP'] = self.log_prior(x)
-=======
         if self.use_x_prime_prior:
-            log_p = self.log_prior_x_prime(x)
-        else:
-            log_p = self.log_prior(x)
-        x['logP'] = log_p
->>>>>>> c410fc10
+            x['logP'] = self.log_prior_x_prime(x)
+        else:
+            x['logP'] = self.log_prior(x)
+
         x['logL'] = log_q
         log_w = x['logP'] - log_q
         log_w -= np.max(log_w)
@@ -1092,7 +1088,7 @@
         x, log_q = self.backward_pass(z, rescale=not self.use_x_prime_prior)
 
         if not x.size:
-            return False, False
+            return x, log_q
 
         if self.truncate:
             cut = log_q >= worst_q
@@ -1174,14 +1170,8 @@
 
             z, x = self.rejection_sampling(z, worst_q)
 
-<<<<<<< HEAD
-            log_w = self.compute_weights(x, log_q)
-            log_u = np.log(np.random.rand(x.shape[0]))
-            indices = np.where((log_w - log_u) >= 0)[0]
-=======
             if not x.size:
                 continue
->>>>>>> c410fc10
 
             if warn:
                 if x.size / self.drawsize < 0.01:
