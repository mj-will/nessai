--- conflicted
+++ resolved
@@ -124,11 +124,7 @@
     def __init__(
         self,
         model,
-<<<<<<< HEAD
-        nlive=1000,
-=======
         nlive=2000,
->>>>>>> 3303fc2b
         output=None,
         stopping=0.1,
         max_iteration=None,
@@ -138,17 +134,10 @@
         seed=None,
         n_pool=None,
         plot=True,
-<<<<<<< HEAD
-        proposal_plots=True,
-        prior_sampling=False,
-        analytic_priors=False,
-        maximum_uninformed=1000,
-=======
         proposal_plots=False,
         prior_sampling=False,
         analytic_priors=False,
         maximum_uninformed=None,
->>>>>>> 3303fc2b
         uninformed_proposal=None,
         uninformed_acceptance_threshold=None,
         uninformed_proposal_kwargs=None,
@@ -156,11 +145,7 @@
         flow_config=None,
         training_frequency=None,
         train_on_empty=True,
-<<<<<<< HEAD
-        cooldown=100,
-=======
         cooldown=200,
->>>>>>> 3303fc2b
         memory=False,
         reset_weights=False,
         reset_permutations=False,
@@ -170,7 +155,6 @@
         **kwargs
     ):
 
-<<<<<<< HEAD
         super().__init__(
             model,
             nlive,
@@ -181,16 +165,6 @@
             plot=plot,
         )
 
-=======
-        logger.info('Initialising nested sampler')
-
-        self.info_enabled = logger.isEnabledFor(logging.INFO)
-
-        model.verify_model()
-
-        self.model = model
-        self.nlive = nlive
->>>>>>> 3303fc2b
         self.n_pool = n_pool
         self.prior_sampling = prior_sampling
         self.accepted = 0
