# -*- coding: utf-8 -*-
"""
Functions and objects related to the main nested sampling algorithm.
"""
from collections import deque
import datetime
import logging
import os
import pickle

import matplotlib.pyplot as plt
import numpy as np
import seaborn as sns
import torch
from tqdm import tqdm

from .livepoint import get_dtype, DEFAULT_FLOAT_DTYPE
from .plot import plot_indices, plot_trace
from .evidence import _NSIntegralState
from .proposal import FlowProposal
from .utils import (
    safe_file_dump,
    compute_indices_ks_test,
    count_matches
    )

sns.set()
sns.set_style('ticks')

logger = logging.getLogger(__name__)


class NestedSampler:
    """
    Nested Sampler class.
    Initialisation arguments:

    Parameters
    ----------
    model: :obj:`nessai.model.Model`
        User defined model
    nlive : int, optional
        Number of live points.
    output : str
        Path for output
    stopping : float, optional
        Stop when remaining samples wouldn't change logZ estimate by this much.
    max_iteration : int, optional
        Maximum number of iterations to run before force sampler to stop.
        If stopping criteria is met before max. is reached sampler will stop.
    checkpointing : bool, optional
        Boolean to toggle checkpointing, must be enabled to resume the sampler.
        If false the sampler is still saved at the end of sampling.
    resume_file : str, optional
        If specified sampler will be resumed from this file. Still requieres
        correct model.
    seed : int, optional
        seed for the initialisation of the pseudorandom chain
    plot : bool (True)
        Boolean to toggle plotting
    proposal_plots : bool (True)
        Boolean to enable additional plots for the population stage of the
        sampler. Overwritten by plot.
    prior_sampling : bool (False)
        produce nlive samples from the prior.
    analytic_priors : bool (False)
        Boolean that indicates that the `new_point` method in the model
        draws directly from the priors meaning rejection sampling is not
        needed.
    maximum_uninformed : int (1000)
        Maximum number of iterations before forcing the sampler to switch to
        using the proposal method with the flow.
    uninformed_proposal : :obj:`nessai.proposal.Proposal`: (None)
        Class to use for inintial sampling before training the flow. If
        None RejectionProposal or AnalyticProposal are used depending if
        `analytic_priors` is False or True.
    uninformed_acceptance_threshold : float (None)
        Acceptance threshold for initialing sampling, if acceptance falls
        below this value sampler switches to flow-based proposal. If None
        then value is set to 10 times `acceptance_threshold`
    uninformed_proposal_kwargs : dict, ({})
        Dictionary of keyword argument to parase to the class use for
        the intial sampling when it is initialised.
    flow_class : :obj:`nessai.proposal.FlowProposal`
        Class to use for flow-based proposal method
    flow_config : dict ({})
        Dictionary used to configure instance of `nessai.flowmodel.FlowModel`,
        this includes configuring the normalising flow and the training.
    training_frequency : int (None)
        Number of iterations between re-training the flow. If None flow
        is only re-trained based on other criteria.
    train_on_empty : bool (True)
        If true the flow is retrained every time the proposal pool is
        empty. If false it is only training according to the other criteria.
    cooldown : int (100)
        Minimum number of iterations between training. Can be overridden if
        `train_on_empty=True` and the pool is empty.
    memory : int, False (False)
        Number of old live points to use in training. If False only the current
        live points are used.
    reset_weights : bool, int, (False)
        Boolean to toggle reseting the flow weights whenever re-training.
        If an interger is specified the flow is reset every nth time it is
        trained.
    reset_permuations: bool, int, (False)
        Boolean to toggle reseting the permuation layers in the flow whenever
        re-training. If an interger is specified the flow is reset every nth
        time it is trained.
    reset_acceptance : bool, (True)
        If true use mean acceptance of samples produced with current flow
        as a criteria for retraining
    retrain_acceptance : bool (False)
        Force the flow to be reset if the acceptance falls below the acceptance
        threshold. Requiers `reset_acceptance=True`
    acceptance_threshold : float (0.01)
        Threshold to determine if the flow should be retrained, will not
        retrain if cooldown is not satisfied.
    kwargs :
        Keyword arguments passed to the flow proposal class
    """

    def __init__(self, model, nlive=1000, output=None,
                 stopping=0.1,
                 max_iteration=None,
                 checkpointing=True,
                 checkpoint_on_training=False,
                 resume_file=None,
                 seed=None,
                 n_pool=None,
                 plot=True,
                 proposal_plots=True,
                 prior_sampling=False,
                 analytic_priors=False,
                 maximum_uninformed=1000,
                 uninformed_proposal=None,
                 uninformed_acceptance_threshold=None,
                 uninformed_proposal_kwargs=None,
                 flow_class=None,
                 flow_config=None,
                 training_frequency=None,
                 train_on_empty=True,
                 cooldown=100,
                 memory=False,
                 reset_weights=False,
                 reset_permutations=False,
                 retrain_acceptance=True,
                 reset_acceptance=False,
                 acceptance_threshold=0.01,
                 **kwargs):

        logger.info('Initialising nested sampler')

        self.info_enabled = logger.isEnabledFor(logging.INFO)

        categorical_parameters = kwargs.get('categorical_parameters', None)
        if categorical_parameters is not None:
            if model.categorical_parameters is not None:
                logger.warning('Categorical parameters already set in model')
            model.categorical_parameters = categorical_parameters
        model.verify_model()

        self.model = model
        self.nlive = nlive
        self.n_pool = n_pool
        self.live_points = None
        self.prior_sampling = prior_sampling
        self.setup_random_seed(seed)
        self.accepted = 0
        self.rejected = 1
        self.initialised = False

        self.checkpointing = checkpointing
        self.checkpoint_on_training = checkpoint_on_training
        self.iteration = 0
        self.acceptance_history = deque(maxlen=(nlive // 10))
        self.mean_acceptance_history = []
        self.block_acceptance = 1.
        self.mean_block_acceptance = 1.
        self.block_iteration = 0
        self.retrain_acceptance = retrain_acceptance
        self.reset_acceptance = reset_acceptance
        self.categorical_history = \
            {k: [] for k in self.model.categorical_parameters} \
            if self.model.has_categorical else {}

        self.insertion_indices = []
        self.rolling_p = []

        self.resumed = False
        self.tolerance = stopping
        self.condition = np.inf
        self.logLmin = -np.inf
        self.logLmax = -np.inf
        self.nested_samples = []
        self.logZ = None
        self.state = _NSIntegralState(self.nlive, track_gradients=plot)
        self.plot = plot
        self.resume_file = self.setup_output(output, resume_file)
        self.output = output

        # Timing
        self.training_time = datetime.timedelta()
        self.sampling_time = datetime.timedelta()
        self.sampling_start_time = datetime.datetime.now()

        # Resume flags
        self.completed_training = True
        self.finalised = False

        # History
        self.likelihood_evaluations = []
        self.training_iterations = []
        self.min_likelihood = []
        self.max_likelihood = []
        self.logZ_history = []
        self.dZ_history = []
        self.population_acceptance = []
        self.population_radii = []
        self.population_iterations = []
        self.checkpoint_iterations = []

        self.acceptance_threshold = acceptance_threshold

        self.train_on_empty = train_on_empty
        self.cooldown = cooldown
        self.memory = memory

        self.configure_max_iteration(max_iteration)
        self.configure_flow_reset(reset_weights, reset_permutations)
        self.configure_training_frequency(training_frequency)

        if uninformed_proposal_kwargs is None:
            uninformed_proposal_kwargs = {}
        self.configure_uninformed_proposal(uninformed_proposal,
                                           analytic_priors,
                                           maximum_uninformed,
                                           uninformed_acceptance_threshold,
                                           **uninformed_proposal_kwargs)
        self.configure_flow_proposal(flow_class, flow_config, proposal_plots,
                                     **kwargs)

        # Uninformed proposal is used for prior sampling
        # If maximum uninformed is greater than 0, the it will be used for
        # another n interation or until it becomes inefficient

        self.store_live_points = False
        if self.store_live_points:
            self.live_points_dir = f'{self.output}/live_points/'
            os.makedirs(self.live_points_dir, exist_ok=True)
            self.replacement_points = []

    @property
    def log_evidence(self):
        return self.state.logZ

    @property
    def information(self):
        return self.state.info[-1]

    @property
    def likelihood_calls(self):
        return self.model.likelihood_evaluations

    @property
    def likelihood_evaluation_time(self):
        t = self._uninformed_proposal.logl_eval_time
        t += self._flow_proposal.logl_eval_time
        return t

    @property
    def proposal_population_time(self):
        t = self._uninformed_proposal.population_time
        t += self._flow_proposal.population_time
        return t

    @property
    def acceptance(self):
        return self.iteration / self.likelihood_calls

    @property
    def current_sampling_time(self):
        if self.finalised:
            return self.sampling_time
        else:
            return self.sampling_time \
                    + (datetime.datetime.now() - self.sampling_start_time)

    @property
    def last_updated(self):
        """Last time the normalising flow was retrained"""
        if self.training_iterations:
            return self.training_iterations[-1]
        else:
            return 0

    @property
    def mean_acceptance(self):
        """
        Mean acceptance of the last nlive // 10 points
        """
        if self.acceptance_history:
            return np.mean(self.acceptance_history)
        else:
            return np.nan

    def configure_max_iteration(self, max_iteration):
        """Configure the maximum iteration.

        If None then no maximum is set.

        Parameter
        ---------
        max_iteration : int, None
            Maximum iteration.
        """
        if max_iteration is None:
            self.max_iteration = np.inf
        else:
            self.max_iteration = max_iteration

    def configure_training_frequency(self, training_frequency):
        """Configure the training frequency.

        If None, 'inf' or 'None' flow will only train when empty.
        """
        if training_frequency in [None, 'inf', 'None']:
            logger.warning('Proposal will only train when empty')
            self.training_frequency = np.inf
        else:
            self.training_frequency = training_frequency

    def configure_uninformed_proposal(self,
                                      uninformed_proposal,
                                      analytic_priors,
                                      maximum_uninformed,
                                      uninformed_acceptance_threshold,
                                      **kwargs):
        """
        Setup the uninformed proposal method (is NOT trained)

        Parameters
        ----------
        uninformed_proposal : None or obj
            Class to use for uninformed proposal
        analytic_priors : bool
            If True `AnalyticProposal` is used to directly sample from the
            priors rather than using rejection sampling.
        maximum_uninformed : {False, None, int, float}
            Maximum number of iterations before switching to FlowProposal.
            If None, no max is set. If False uninformed sampling is not used.
        uninformed_acceptance_threshold :  float or None:
            Threshold to use for uninformed proposal, once reached proposal
            method will switch. If None acceptance_threshold is used if
            greater than 0.1 else 10 x acceptance_threshold is used.
        kwargs
            Kwargs are passed to init method for uninformed proposal class
        """
        if maximum_uninformed is None:
            self.uninformed_sampling = True
            self.maximum_uninformed = np.inf
        elif not maximum_uninformed:
            self.uninformed_sampling = False
            self.maximum_uninformed = 0
        else:
            self.uninformed_sampling = True
            self.maximum_uninformed = maximum_uninformed

        if uninformed_acceptance_threshold is None:
            if self.acceptance_threshold < 0.1:
                self.uninformed_acceptance_threshold = \
                    10 * self.acceptance_threshold
            else:
                self.uninformed_acceptance_threshold = \
                    self.acceptance_threshold
        else:
            self.uninformed_acceptance_threshold = \
                uninformed_acceptance_threshold

        if uninformed_proposal is None:
            if analytic_priors:
                from .proposal import AnalyticProposal as uninformed_proposal
            else:
                from .proposal import RejectionProposal as uninformed_proposal
                kwargs['poolsize'] = self.nlive

        logger.debug(f'Using uninformed proposal: {uninformed_proposal}')
        logger.debug(f'Parsing kwargs to uninformed proposal: {kwargs}')
        self._uninformed_proposal = uninformed_proposal(
            self.model, n_pool=self.n_pool, **kwargs)

    def configure_flow_proposal(self, flow_class, flow_config, proposal_plots,
                                **kwargs):
        """
        Set up the flow-based proposal method

        Parameters
        ----------
        flow_class : None or obj or str
            Class to use for proposal. If None FlowProposal is used.
        flow_config : dict
            Configuration dictionary passed to the class.
        proposal_plots : bool or str
            Configuration of plottinmg in proposal class.
        **kwargs :
            Kwargs passed to init function.
        """
        proposal_output = self.output + '/proposal/'

        if not self.plot:
            proposal_plots = False

        if flow_class is not None:
            if isinstance(flow_class, str):
                flow_class = flow_class.lower()
                if flow_class == 'gwflowproposal':
                    from .gw.proposal import GWFlowProposal as flow_class
<<<<<<< HEAD
                elif flow_class == 'ConditionalGWFlowProposal':
                    from .gw.proposal import (
                        ConditionalGWFlowProposal as flow_class)
                elif flow_class == 'AugmentedGWFlowProposal':
=======
                elif flow_class == 'augmentedgwflowproposal':
>>>>>>> 906c098b
                    from .gw.proposal import (
                        AugmentedGWFlowProposal as flow_class)
                elif flow_class == 'legacygwflowproposal':
                    from .gw.legacy import LegacyGWFlowProposal as flow_class
                elif flow_class == 'flowproposal':
                    flow_class = FlowProposal
                elif flow_class == 'augmentedflowproposal':
                    from .proposal import AugmentedFlowProposal
                    flow_class = AugmentedFlowProposal
                elif flow_class == 'ConditionalFlowProposal':
                    from .proposal import ConditionalFlowProposal
                    flow_class = ConditionalFlowProposal
                else:
                    raise ValueError(f'Unknown flow class: {flow_class}')
            elif not issubclass(flow_class, FlowProposal):
                raise RuntimeError('Flow class must be string or class that '
                                   'inherits from FlowProposal')
        else:
            flow_class = FlowProposal

        if kwargs.get('poolsize', None) is None:
            kwargs['poolsize'] = self.nlive

        logger.debug(f'Using flow class: {flow_class}')
        logger.info(f'Parsing kwargs to FlowProposal: {kwargs}')
        self._flow_proposal = flow_class(
            self.model, flow_config=flow_config, output=proposal_output,
            plot=proposal_plots, n_pool=self.n_pool, **kwargs)

    def setup_output(self, output, resume_file=None):
        """
        Set up the output folder

        Parameters
        ----------
        output : str
            Directory where the results will be stored
        resume_file : optional
            Specific file to use for checkpointing. If not specified the
            default is used (nested_sampler_resume.pkl)

        Returns
        -------
        resume_file : str
            File used for checkpointing
        """
        if not os.path.exists(output):
            os.makedirs(output, exist_ok=True)

        if resume_file is None:
            resume_file = os.path.join(output, "nested_sampler_resume.pkl")
        else:
            resume_file = os.path.join(output, resume_file)

        if self.plot:
            os.makedirs(output + '/diagnostics/', exist_ok=True)

        return resume_file

    def setup_random_seed(self, seed):
        """
        initialise the random seed
        """
        self.seed = seed
        if self.seed is not None:
            logger.debug(f'Setting random seed to {seed}')
            np.random.seed(seed=self.seed)
            torch.manual_seed(self.seed)

    def configure_flow_reset(self, reset_weights, reset_permutations):
        """Configure how often the flow parameters are reset.

        Values are converted to floats.

        Parameters
        ----------
        reset_weights : int, float or bool
            Frequency with which the weights will be reset.
        reset_permutations : int, float or bool
            Frequency with which the permutations will be reset.
        """
        if isinstance(reset_weights, (int, float)):
            self.reset_weights = float(reset_weights)
        else:
            raise TypeError(
                '`reset_weights` must be a bool, int or float')
        if isinstance(reset_permutations, (int, float)):
            self.reset_permutations = float(reset_permutations)
        else:
            raise TypeError(
                '`reset_permutations` must be a bool, int or float')

    def check_insertion_indices(self, rolling=True, filename=None):
        """
        Checking the distibution of the insertion indices either during
        the nested sampling run (rolling=True) or for the whole run
        (rolling=False).
        """
        if rolling:
            indices = self.insertion_indices[-self.nlive:]
        else:
            indices = self.insertion_indices

        D, p = compute_indices_ks_test(indices, self.nlive)

        if p is not None:
            if rolling:
                logger.warning(f'Rolling KS test: D={D:.4}, p-value={p:.4}')
                self.rolling_p.append(p)
            else:
                logger.warning(f'Final KS test: D={D:.4}, p-value={p:.4}')

        if filename is not None:
            np.savetxt(os.path.join(self.output, filename),
                       self.insertion_indices, newline='\n', delimiter=' ')

    def log_likelihood(self, x):
        """
        Wrapper for the model likelihood so evaluations are counted
        """
        return self.model.log_likelihood(x)

    def yield_sample(self, oldparam):
        """
        Draw points and applying rejection sampling
        """
        while True:
            counter = 0
            while True:
                counter += 1
                newparam = self.proposal.draw(oldparam.copy())

                # Prior is computed in the proposal
                if newparam['logP'] != -np.inf:
                    if not newparam['logL']:
                        newparam['logL'] = \
                            self.model.evaluate_log_likelihood(newparam)
                    if newparam['logL'] > self.logLmin:
                        self.logLmax = max(self.logLmax, newparam['logL'])
                        oldparam = newparam.copy()
                        break
                # Only here if proposed and then empty
                # This returns the old point and allows for a training check
                if not self.proposal.populated:
                    break
            yield counter, oldparam

    def insert_live_point(self, live_point):
        """
        Insert a live point
        """
        # This is the index including the current worst point, so final index
        # is one less, otherwise index=0 would never be possible
        index = np.searchsorted(self.live_points['logL'], live_point['logL'])
        self.live_points[:index - 1] = self.live_points[1:index]
        self.live_points[index - 1] = live_point
        return index - 1

    def consume_sample(self):
        """
        Replace a sample for single thread
        """
        worst = self.live_points[0].copy()
        self.logLmin = worst['logL']
        self.state.increment(worst['logL'])
        self.nested_samples.append(worst)

        self.condition = np.logaddexp(self.state.logZ,
                                      self.logLmax
                                      - self.iteration / float(self.nlive)) \
            - self.state.logZ

        # Replace the points we just consumed with the next acceptable ones
        # Make sure we are mixing the chains
        self.iteration += 1
        self.block_iteration += 1
        count = 0

        while(True):
            c, proposed = next(self.yield_sample(worst))
            count += c

            if proposed['logL'] > self.logLmin:
                # Assuming point was proposed
                # replace worst point with new one
                index = self.insert_live_point(proposed)
                self.insertion_indices.append(index)
                self.accepted += 1
                self.block_acceptance += 1 / count
                self.acceptance_history.append(1 / count)
                break
            else:
                # Only get here if the yield sample returns worse point
                # which can only happen if the pool is empty
                self.rejected += 1
                self.check_state(rejected=True)
                # if retrained whilst proposing a sample then update the
                # iteration count since will be zero otherwise
                if not self.block_iteration:
                    self.block_iteration += 1

        self.mean_block_acceptance = self.block_acceptance \
            / self.block_iteration

        if self.info_enabled:
            logger.info(f"{self.iteration:5d}: n: {count:3d} "
                        f"b_acc: {self.mean_block_acceptance:.3f} "
                        f"H: {self.state.info[-1]:.2f} "
                        f"logL: {self.logLmin:.5f} --> {proposed['logL']:.5f} "
                        f"dZ: {self.condition:.3f} "
                        f"logZ: {self.state.logZ:.3f} "
                        f"+/- {np.sqrt(self.state.info[-1] / self.nlive):.3f} "
                        f"logLmax: {self.logLmax:.2f}")

    def populate_live_points(self):
        """
        Initialise the pool of live points.
        """
        i = 0
        live_points = np.empty(self.nlive,
                               dtype=get_dtype(self.model.names,
                                               DEFAULT_FLOAT_DTYPE))

        with tqdm(total=self.nlive, desc='Drawing live points') as pbar:
            while i < self.nlive:
                while i < self.nlive:
                    count, live_point = next(
                            self.yield_sample(self.model.new_point()))
                    if np.isnan(live_point['logL']):
                        logger.warning(
                            'Likelihood function returned NaN for '
                            f'live_point {live_point}'
                        )
                        logger.warning(
                            'You may want to check your likelihood function'
                        )
                        break
                    if (
                        np.isfinite(live_point['logP'])
                        and np.isfinite(live_point['logL'])
                    ):
                        live_points[i] = live_point
                        i += 1
                        pbar.update()
                        break

        self.live_points = np.sort(live_points, order='logL')
        if self.store_live_points:
            np.savetxt(self.live_points_dir + '/intial_live_points.dat',
                       self.live_points,
                       header='\t'.join(self.live_points.dtype.names))

    def initialise(self, live_points=True):
        """
        Initialise the nested sampler

        Parameters
        ----------
        live_points : bool, optional (True)
            If true and there are no live points, new live points are
            drawn using `populate_live_points` else all other initialisation
            steps are complete but live points remain empty.
        """
        flags = [False] * 3
        if not self._flow_proposal.initialised:
            self._flow_proposal.initialise()
            flags[0] = True

        if not self._uninformed_proposal.initialised:
            self._uninformed_proposal.initialise()
            flags[1] = True

        if (
            self.iteration < self.maximum_uninformed
            and self.uninformed_sampling
        ):
            self.proposal = self._uninformed_proposal
        else:
            self.proposal = self._flow_proposal

        self.proposal.configure_pool()

        if live_points and self.live_points is None:
            self.populate_live_points()
            flags[2] = True

        if self.condition > self.tolerance:
            self.finalised = False

        if all(flags):
            self.initialised = True

    def check_proposal_switch(self, force=False):
        """
        Check if the proposal should be switch from uninformed to
        flowproposal given the current state.

        If the flow proposal is already in use, no changes are made.

        Parameters
        ----------
        force : bool, optional
            If True proposal is forced to switch.

        Returns
        -------
        bool
            Flag to indicated if proposal was switched
        """
        if (
            (self.mean_acceptance < self.uninformed_acceptance_threshold)
            or (self.iteration >= self.maximum_uninformed)
            or force
        ):
            if self.proposal is self._flow_proposal:
                logger.warning('Already using flowproposal')
                return True
            logger.warning('Switching to FlowProposal')
            # Make sure the pool is closed
            if self.proposal.pool is not None:
                self.proposal.close_pool()
            self.proposal = self._flow_proposal
            if self.proposal.n_pool is not None:
                self.proposal.configure_pool()
            self.proposal.ns_acceptance = self.mean_block_acceptance
            self.uninformed_sampling = False
            return True
        # If using uninformed sampling, don't check training
        else:
            return False

    def check_training(self):
        """
        Check if the normalising flow should be trained

        Checks that can force training:
            - Training was previously stopped before completion
            - The pool is empty and the proposal was not in the process
              of populating when stopped.
        Checks that cannot force training is still on cooldown:
            - Acceptance falls below threshold and `retrain_acceptance` is
              true
            - The number of iterations since last training is equal to the
              training frequency

        Returns
        -------
        train : bool
            Try to train if true
        force : bool
            Force the training irrespective of cooldown
        """
        if not self.completed_training:
            logger.debug('Training flow (resume)')
            return True, True
        elif (not self.proposal.populated and
                self.train_on_empty and
                not self.proposal.populating):
            logger.debug('Training flow (proposal empty)')
            return True, True
        elif (self.mean_block_acceptance < self.acceptance_threshold and
                self.retrain_acceptance):
            logger.debug('Training flow (acceptance)')
            return True, False
        elif (self.iteration - self.last_updated) == self.training_frequency:
            logger.debug('Training flow (iteration)')
            return True, False
        else:
            return False, False

    def check_flow_model_reset(self):
        """
        Check if the normalising flow model should be reset.

        Checks acceptance if `reset_acceptance` is True and always checks
        how many times the flow has been trained.

        Flow will not be reset if it has not been trained. To force a reset
        manually call `proposal.reset_model_weights`.
        """
        if not self.proposal.training_count:
            return

        if (self.reset_acceptance
                and self.mean_block_acceptance < self.acceptance_threshold):
            self.proposal.reset_model_weights(weights=True, permutations=True)
            return

        if (self.reset_weights and
                not (self.proposal.training_count % self.reset_weights)):
            self.proposal.reset_model_weights(weights=True)

        if (self.reset_permutations and
                not (self.proposal.training_count % self.reset_permutations)):
            self.proposal.reset_model_weights(weights=False, permutations=True)

    def train_proposal(self, force=False):
        """
        Try to trin the proposal. Proposal will not train if cooldown is not
        exceeded unless force is True.

        Parameters
        ----------
        force : bool
            Override training checks
        """
        if (self.iteration - self.last_updated < self.cooldown and not force):
            logger.debug('Not training, still cooling down!')
        else:
            self.completed_training = False
            self.check_flow_model_reset()

            training_data = self.live_points.copy()
            if self.memory and (len(self.nested_samples) >= self.memory):
                training_data = np.concatenate([
                    training_data, self.nested_samples[-self.memory:].copy()])

            st = datetime.datetime.now()
            self.proposal.train(training_data)
            self.training_time += (datetime.datetime.now() - st)
            self.training_iterations.append(self.iteration)

            self.block_iteration = 0
            self.block_acceptance = 0.
            self.completed_training = True
            if self.checkpoint_on_training:
                self.checkpoint(periodic=True)

    def check_state(self, force=False, rejected=False):
        """
        Check if state should be updated prior to drawing a new sample

        Parameters
        ----------
        force : bool, optional
            If True, override the cooldown mechanism.
        rejected : bool, optional
            Indicates if method is being called after a point has been rejected
            rather than at the start of a new interation.
        """
        if not rejected:
            self.track_categorical_parameters()

        if self.uninformed_sampling:
            if self.check_proposal_switch():
                force = True
            else:
                return
        # General overide
        train = False
        if force:
            train = True
            logger.debug('Training flow (force)')
        elif not train:
            train, force = self.check_training()

        if train or force:
            self.train_proposal(force=force)

    def plot_state(self, filename=None):
        """
        Produce plots with the current state of the nested sampling run.
        Plots are saved to the output directory specifed at initialisation.

        Parameters
        ----------
        filename : str, optional
            If specifie the figure will be saved, otherwise the figure is
            returned.
        """

        fig, ax = plt.subplots(6, 1, sharex=True, figsize=(12, 12))
        ax = ax.ravel()
        it = (np.arange(len(self.min_likelihood))) * (self.nlive // 10)
        it[-1] = self.iteration

        colours = ['#4575b4', '#d73027', '#fad117']

        ls = ['-', '--', ':']

        for t in self.training_iterations:
            for a in ax:
                a.axvline(t, ls='-', color='lightgrey')

        if not self.train_on_empty:
            for p in self.population_iterations:
                for a in ax:
                    a.axvline(p, ls='-', color='tab:orange')

        for i in self.checkpoint_iterations:
            for a in ax:
                a.axvline(i, ls='-', color='tab:pink')

        ax[0].plot(it, self.min_likelihood, label='Min logL',
                   c=colours[0], ls=ls[0])
        ax[0].plot(it, self.max_likelihood, label='Max logL',
                   c=colours[1], ls=ls[1])
        ax[0].set_ylabel('logL')
        ax[0].legend(frameon=False)

        if self.state.track_gradients:
            g = np.min([len(self.state.gradients), self.iteration])
            ax[1].plot(np.arange(g), np.abs(self.state.gradients[:g]),
                       c=colours[0], label='Gradient')
        else:
            logger.warning('Gradients were not saved, skipping.')
        ax[1].set_ylabel(r'$|d\log L/d \log X|$')
        ax[1].set_yscale('log')

        ax[2].plot(it, self.likelihood_evaluations, c=colours[0], ls=ls[0],
                   label='Evalutions')
        ax[2].set_ylabel('logL evaluations')

        ax[3].plot(it, self.logZ_history, label='logZ', c=colours[0], ls=ls[0])
        ax[3].set_ylabel('logZ')
        ax[3].legend(frameon=False)

        ax_dz = plt.twinx(ax[3])
        ax_dz.plot(it, self.dZ_history, label='dZ', c=colours[1], ls=ls[1])
        ax_dz.set_ylabel('dZ')
        handles, labels = ax[3].get_legend_handles_labels()
        handles_dz, labels_dz = ax_dz.get_legend_handles_labels()
        ax[3].legend(handles + handles_dz, labels + labels_dz, frameon=False)

        ax[4].plot(it, self.mean_acceptance_history, c=colours[0],
                   label='Proposal')
        ax[4].plot(self.population_iterations, self.population_acceptance,
                   c=colours[1], ls=ls[1], label='Population')
        ax[4].set_ylabel('Acceptance')
        ax[4].set_ylim((-0.1, 1.1))
        handles, labels = ax[4].get_legend_handles_labels()

        ax_r = plt.twinx(ax[4])
        ax_r.plot(self.population_iterations, self.population_radii,
                  label='Radius', color=colours[2], ls=ls[2])
        ax_r.set_ylabel('Population radius')
        handles_r, labels_r = ax_r.get_legend_handles_labels()
        ax[4].legend(handles + handles_r, labels + labels_r, frameon=False)

        if len(self.rolling_p):
            it = (np.arange(len(self.rolling_p)) + 1) * self.nlive
            ax[5].plot(it, self.rolling_p, 'o', c=colours[0], label='p-value')
        ax[5].set_ylabel('p-value')
        ax[5].set_ylim([-0.1, 1.1])

        ax[-1].set_xlabel('Iteration')

        fig.suptitle(f'Sampling time: {self.current_sampling_time}',
                     fontsize=16)

        fig.tight_layout()
        fig.subplots_adjust(top=0.95)
        if filename is not None:
            fig.savefig(filename)
            plt.close(fig)
        else:
            return fig

    def plot_trace(self, filename=None):
        """
        Make trace plots for the nested samples.

        Parameters
        ----------
        filename : str, optional
            If filename is None, the figure is returned. Else the figure
            is saved with that file name.
        """
        if self.nested_samples:
            fig = plot_trace(self.state.log_vols[1:], self.nested_samples,
                             filename=filename)
            return fig
        else:
            logger.warning('Could not produce trace plot. No nested samples!')

    def plot_insertion_indices(self, filename=None, **kwargs):
        """
        Make a plot of all the insertion indices.

        Parameters
        ----------
        filename : str, optional
            If filename is None, the figure is returned. Else the figure
            is saved with that file name.
        kwargs :
            Keyword arguments passed to `nessai.plot.plot_indices`.
        """
        return plot_indices(
            self.insertion_indices,
            self.nlive,
            filename=filename,
            **kwargs
        )

    def track_categorical_parameters(self, live_points=None):
        """Track any categorical parameters in the model.

        By default checks all the current live points and stores the values
        in `categorical_history`.

        Parameters
        ----------
        live_points : structured_array, optional
            Array of live points to check.
        """
        if self.model.has_categorical:
            if live_points is None:
                live_points = self.live_points
            for p, values in self.model.categorical.items():
                self.categorical_history[p].append(
                    [count_matches(live_points[p], v) for v in values]
                )

    def update_state(self, force=False):
        """
        Update state after replacing a live point
        """
        # Check if acceptance is not None, this indicates the proposal
        # was populated
        if not self.proposal._checked_population:
            self.population_acceptance.append(
                self.proposal.population_acceptance)
            self.population_radii.append(self.proposal.r)
            self.population_iterations.append(self.iteration)
            self.proposal._checked_population = True

        if not (self.iteration % (self.nlive // 10)) or force:
            self.likelihood_evaluations.append(
                    self.model.likelihood_evaluations)
            self.min_likelihood.append(self.logLmin)
            self.max_likelihood.append(self.logLmax)
            self.logZ_history.append(self.state.logZ)
            self.dZ_history.append(self.condition)
            self.mean_acceptance_history.append(self.mean_acceptance)

        if not (self.iteration % self.nlive) or force:
            logger.warning(
                f"it: {self.iteration:5d}: "
                f"n eval: {self.likelihood_calls} "
                f"H: {self.state.info[-1]:.2f} "
                f"dZ: {self.condition:.3f} logZ: {self.state.logZ:.3f} "
                f"+/- {np.sqrt(self.state.info[-1] / self.nlive):.3f} "
                f"logLmax: {self.logLmax:.2f}")
            if self.checkpointing:
                self.checkpoint(periodic=True)
            if not force:
                self.check_insertion_indices()
                if self.plot:
                    plot_indices(self.insertion_indices[-self.nlive:],
                                 self.nlive,
                                 plot_breakdown=False,
                                 filename=(f'{self.output}/diagnostics/'
                                           'insertion_indices_'
                                           f'{self.iteration}.png'))

            if self.plot:
                self.plot_state(filename=f'{self.output}/state.png')
                self.plot_trace(filename=f'{self.output}/trace.png')

            if self.uninformed_sampling:
                self.block_acceptance = 0.
                self.block_iteration = 0

        self.proposal.ns_acceptance = self.mean_block_acceptance

    def checkpoint(self, periodic=False):
        """
        Checkpoint the classes internal state

        Parameters
        ----------
        periodic : bool
            Indicates if the checkpoint is regular periodic checkpointing
            or forced by a signal. If forced by a signal, it will show up on
            the state plot.
        """
        if not periodic:
            self.checkpoint_iterations += [self.iteration]
        self.sampling_time += \
            (datetime.datetime.now() - self.sampling_start_time)
        logger.critical('Checkpointing nested sampling')
        safe_file_dump(self, self.resume_file, pickle, save_existing=True)
        self.sampling_start_time = datetime.datetime.now()

    def check_resume(self):
        """
        Check the normalising flow is correctly configured is the sampler
        was resumed.
        """
        if self.resumed:
            if self.uninformed_sampling is False:
                self.check_proposal_switch(force=True)
            # If pool is populated reset the flag since it is set to
            # false during initialisation
            if hasattr(self._flow_proposal, 'resume_populated'):
                if (self._flow_proposal.resume_populated and
                        self._flow_proposal.indices):
                    self._flow_proposal.populated = True
                    logger.info('Resumed with populated pool')

            self.resumed = False

    def finalise(self):
        """
        Finalise things after sampling
        """
        logger.info('Finalising')
        for i, p in enumerate(self.live_points):
            self.state.increment(p['logL'], nlive=self.nlive-i)
            self.nested_samples.append(p)
            self.track_categorical_parameters(self.live_points[i:])

        # Refine evidence estimate
        self.update_state(force=True)
        self.state.finalise()
        # output the chain and evidence
        self.finalised = True

    def nested_sampling_loop(self):
        """
        Main nested sampling loop
        """
        self.sampling_start_time = datetime.datetime.now()
        if not self.initialised:
            self.initialise(live_points=True)

        if self.prior_sampling:
            self.nested_samples = self.live_points.copy()
            return self.nested_samples

        self.check_resume()

        if self.iteration:
            self.update_state()

        logger.critical('Starting nested sampling loop')

        while self.condition > self.tolerance:

            self.check_state()

            self.consume_sample()

            self.update_state()

            if self.iteration >= self.max_iteration:
                break

        if self.proposal.pool is not None:
            self.proposal.close_pool()

        # final adjustments
        # avoid repeating final adjustments if resuming a completed run.
        if not self.finalised and (self.condition <= self.tolerance):
            self.finalise()

        logger.critical(f'Final evidence: {self.state.logZ:.3f} +/- '
                        f'{np.sqrt(self.state.info[-1] / self.nlive):.3f}')
        logger.critical('Information: {0:.2f}'.format(self.state.info[-1]))

        self.check_insertion_indices(rolling=False)

        # This includes updating the total sampling time
        self.checkpoint(periodic=True)

        logger.info(f'Total sampling time: {self.sampling_time}')
        logger.info(f'Total training time: {self.training_time}')
        logger.info(f'Total population time: {self.proposal_population_time}')
        logger.info(
            f'Total likelihood evaluations: {self.likelihood_calls:3d}')
        if self.proposal.logl_eval_time.total_seconds():
            logger.info(
                'Time spent evaluating likelihood: '
                f'{self.likelihood_evaluation_time}')

        return self.state.logZ, np.array(self.nested_samples)

    @classmethod
    def resume(cls, filename, model, flow_config={}, weights_file=None):
        """
        Resumes the interrupted state from a checkpoint pickle file.

        Parameters
        ----------
        filename : str
            Pickle pickle to resume from
        model : :obj:`nessai.model.Model`
            User-defined model
        flow_config : dict, optional
            Dictionary for configuring the flow
        weights_file : str, optional
            Weights files to use in place of the weights file stored in the
            pickle file.

        Returns
        -------
        obj
            Instance of NestedSampler
        """
        logger.critical('Resuming NestedSampler from ' + filename)
        with open(filename, 'rb') as f:
            obj = pickle.load(f)
        model.likelihood_evaluations += obj.likelihood_evaluations[-1]
        obj.model = model
        obj._uninformed_proposal.resume(model)
        obj._flow_proposal.resume(model, flow_config, weights_file)

        obj.resumed = True
        return obj

    def __getstate__(self):
        state = self.__dict__.copy()
        del state['model']
        return state

    def __setstate__(self, state):
        self.__dict__ = state<|MERGE_RESOLUTION|>--- conflicted
+++ resolved
@@ -414,16 +414,12 @@
                 flow_class = flow_class.lower()
                 if flow_class == 'gwflowproposal':
                     from .gw.proposal import GWFlowProposal as flow_class
-<<<<<<< HEAD
-                elif flow_class == 'ConditionalGWFlowProposal':
+                elif flow_class == 'augmentedgwflowproposal':
+                    from .gw.proposal import (
+                        AugmentedGWFlowProposal as flow_class)
+                elif flow_class == 'conditionalgwflowproposal':
                     from .gw.proposal import (
                         ConditionalGWFlowProposal as flow_class)
-                elif flow_class == 'AugmentedGWFlowProposal':
-=======
-                elif flow_class == 'augmentedgwflowproposal':
->>>>>>> 906c098b
-                    from .gw.proposal import (
-                        AugmentedGWFlowProposal as flow_class)
                 elif flow_class == 'legacygwflowproposal':
                     from .gw.legacy import LegacyGWFlowProposal as flow_class
                 elif flow_class == 'flowproposal':
